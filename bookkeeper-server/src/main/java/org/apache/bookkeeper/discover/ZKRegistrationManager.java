--- conflicted
+++ resolved
@@ -509,17 +509,12 @@
         // create available bookies node
         multiOps.add(Op.create(zkAvailableBookiesPath, EMPTY_BYTE_ARRAY, zkAcls, CreateMode.PERSISTENT));
 
-<<<<<<< HEAD
-        // creates the new layout and stores in zookeeper
-        AbstractZkLedgerManagerFactory.newLedgerManagerFactory(conf, layoutManager);
-=======
         // create readonly bookies node
         multiOps.add(Op.create(
             zkReadonlyBookiesPath,
             EMPTY_BYTE_ARRAY,
             zkAcls,
             CreateMode.PERSISTENT));
->>>>>>> e3d47ae1
 
         // create INSTANCEID
         String instanceId = UUID.randomUUID().toString();
