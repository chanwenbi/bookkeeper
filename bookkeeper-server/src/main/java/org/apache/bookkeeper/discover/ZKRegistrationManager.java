--- conflicted
+++ resolved
@@ -29,10 +29,6 @@
 import java.io.IOException;
 import java.util.Collection;
 import java.util.List;
-<<<<<<< HEAD
-=======
-import java.util.Set;
->>>>>>> e9cc9c74
 import java.util.UUID;
 import java.util.concurrent.CountDownLatch;
 import java.util.concurrent.TimeUnit;
@@ -53,10 +49,6 @@
 import org.apache.bookkeeper.meta.ZkLayoutManager;
 import org.apache.bookkeeper.meta.ZkLedgerUnderreplicationManager;
 import org.apache.bookkeeper.net.BookieSocketAddress;
-<<<<<<< HEAD
-=======
-import org.apache.bookkeeper.stats.StatsLogger;
->>>>>>> e9cc9c74
 import org.apache.bookkeeper.util.BookKeeperConstants;
 import org.apache.bookkeeper.util.ZkUtils;
 import org.apache.bookkeeper.versioning.LongVersion;
@@ -118,18 +110,6 @@
         this.bookieRegistrationPath = conf.getZkAvailableBookiesPath();
         this.bookieReadonlyRegistrationPath = this.bookieRegistrationPath + "/" + READONLY;
 
-<<<<<<< HEAD
-=======
-        try {
-            this.zk = newZookeeper(conf, listener);
-        } catch (InterruptedException ie) {
-            Thread.currentThread().interrupt();
-            throw new MetadataStoreException(ie);
-        } catch (KeeperException | IOException e) {
-            throw new MetadataStoreException(e);
-        }
-
->>>>>>> e9cc9c74
         this.layoutManager = new ZkLayoutManager(
             zk,
             conf.getZkLedgersRootPath(),
@@ -150,18 +130,7 @@
 
     @Override
     public void close() {
-<<<<<<< HEAD
         // no-op
-=======
-        if (null != zk) {
-            try {
-                zk.close();
-            } catch (InterruptedException e) {
-                Thread.currentThread().interrupt();
-                log.warn("Interrupted on closing zookeeper client", e);
-            }
-        }
->>>>>>> e9cc9c74
     }
 
     /**
