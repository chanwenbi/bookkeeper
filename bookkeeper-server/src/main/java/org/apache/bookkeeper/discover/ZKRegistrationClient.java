/*
 * Licensed to the Apache Software Foundation (ASF) under one
 * or more contributor license agreements.  See the NOTICE file
 * distributed with this work for additional information
 * regarding copyright ownership.  The ASF licenses this file
 * to you under the Apache License, Version 2.0 (the
 * "License"); you may not use this file except in compliance
 * with the License.  You may obtain a copy of the License at
 *
 *     http://www.apache.org/licenses/LICENSE-2.0
 *
 * Unless required by applicable law or agreed to in writing, software
 * distributed under the License is distributed on an "AS IS" BASIS,
 * WITHOUT WARRANTIES OR CONDITIONS OF ANY KIND, either express or implied.
 * See the License for the specific language governing permissions and
 * limitations under the License.
 */

package org.apache.bookkeeper.discover;

import static org.apache.bookkeeper.util.BookKeeperConstants.AVAILABLE_NODE;
import static org.apache.bookkeeper.util.BookKeeperConstants.READONLY;

import com.google.common.collect.Sets;
import java.io.IOException;
import java.util.HashSet;
import java.util.List;
import java.util.Set;
import java.util.concurrent.CompletableFuture;
import java.util.concurrent.CopyOnWriteArraySet;
import java.util.concurrent.RejectedExecutionException;
import java.util.concurrent.ScheduledExecutorService;
import java.util.concurrent.TimeUnit;
import java.util.function.BiConsumer;
import lombok.AccessLevel;
import lombok.Getter;
import lombok.extern.slf4j.Slf4j;
import org.apache.bookkeeper.client.BKException.Code;
import org.apache.bookkeeper.client.BKException.ZKException;
import org.apache.bookkeeper.common.concurrent.FutureUtils;
import org.apache.bookkeeper.common.util.SafeRunnable;
import org.apache.bookkeeper.net.BookieSocketAddress;
import org.apache.bookkeeper.versioning.LongVersion;
import org.apache.bookkeeper.versioning.Version;
import org.apache.bookkeeper.versioning.Version.Occurred;
import org.apache.bookkeeper.versioning.Versioned;
import org.apache.zookeeper.WatchedEvent;
import org.apache.zookeeper.Watcher;
import org.apache.zookeeper.Watcher.Event.EventType;
import org.apache.zookeeper.Watcher.Event.KeeperState;
import org.apache.zookeeper.ZooKeeper;

/**
 * ZooKeeper based {@link RegistrationClient}.
 */
@Slf4j
public class ZKRegistrationClient implements RegistrationClient {

    static final int ZK_CONNECT_BACKOFF_MS = 200;

    class WatchTask
        implements SafeRunnable,
                   Watcher,
                   BiConsumer<Versioned<Set<BookieSocketAddress>>, Throwable>,
                   AutoCloseable {

        private final String regPath;
        private final Set<RegistrationListener> listeners;
        private boolean closed = false;
        private Set<BookieSocketAddress> bookies = null;
        private Version version = Version.NEW;
        private final CompletableFuture<Void> firstRunFuture;

        WatchTask(String regPath, CompletableFuture<Void> firstRunFuture) {
            this.regPath = regPath;
            this.listeners = new CopyOnWriteArraySet<>();
            this.firstRunFuture = firstRunFuture;
        }

        public int getNumListeners() {
            return listeners.size();
        }

        public boolean addListener(RegistrationListener listener) {
            if (listeners.add(listener)) {
                if (null != bookies) {
                    scheduler.execute(() -> {
                            listener.onBookiesChanged(
                                    new Versioned<>(bookies, version));
                        });
                }
            }
            return true;
        }

        public boolean removeListener(RegistrationListener listener) {
            return listeners.remove(listener);
        }

        void watch() {
            scheduleWatchTask(0L);
        }

        private void scheduleWatchTask(long delayMs) {
            try {
                scheduler.schedule(this, delayMs, TimeUnit.MILLISECONDS);
            } catch (RejectedExecutionException ree) {
                log.warn("Failed to schedule watch bookies task", ree);
            }
        }

        @Override
        public void safeRun() {
            if (isClosed()) {
                return;
            }

            getChildren(regPath, this)
                .whenCompleteAsync(this, scheduler);
        }

        @Override
        public void accept(Versioned<Set<BookieSocketAddress>> bookieSet, Throwable throwable) {
            if (throwable != null) {
                if (firstRunFuture.isDone()) {
                    scheduleWatchTask(ZK_CONNECT_BACKOFF_MS);
                } else {
                    firstRunFuture.completeExceptionally(throwable);
                }
                return;
            }

            if (this.version.compare(bookieSet.getVersion()) == Occurred.BEFORE) {
                this.version = bookieSet.getVersion();
                this.bookies = bookieSet.getValue();

                for (RegistrationListener listener : listeners) {
                    listener.onBookiesChanged(bookieSet);
                }
            }
            FutureUtils.complete(firstRunFuture, null);
        }

        @Override
        public void process(WatchedEvent event) {
            if (EventType.None == event.getType()) {
                if (KeeperState.Expired == event.getState()) {
                    scheduleWatchTask(ZK_CONNECT_BACKOFF_MS);
                }
                return;
            }

            // re-read the bookie list
            scheduleWatchTask(0L);
        }

        synchronized boolean isClosed() {
            return closed;
        }

        @Override
        public synchronized void close() {
            if (closed) {
                return;
            }
            zk.removeWatches(
                regPath,
                this,
                WatcherType.Children,
                true,
                (rc, path, ctx) -> {},
                null
            );
            closed = true;
        }
    }

    private final ZooKeeper zk;
    private final ScheduledExecutorService scheduler;
    @Getter(AccessLevel.PACKAGE)
    private WatchTask watchWritableBookiesTask = null;
    @Getter(AccessLevel.PACKAGE)
    private WatchTask watchReadOnlyBookiesTask = null;

    // registration paths
    private final String bookieRegistrationPath;
    private final String bookieReadonlyRegistrationPath;

    public ZKRegistrationClient(ZooKeeper zk,
                                String ledgersRootPath,
                                ScheduledExecutorService scheduler) {
        this.zk = zk;
        this.scheduler = scheduler;

        this.bookieRegistrationPath = ledgersRootPath + "/" + AVAILABLE_NODE;
        this.bookieReadonlyRegistrationPath = this.bookieRegistrationPath + "/" + READONLY;
    }

    @Override
    public void close() {
        // no-op
    }

    public ZooKeeper getZk() {
        return zk;
    }

    @Override
    public CompletableFuture<Versioned<Set<BookieSocketAddress>>> getWritableBookies() {
        return getChildren(bookieRegistrationPath, null);
    }

    @Override
    public CompletableFuture<Versioned<Set<BookieSocketAddress>>> getReadOnlyBookies() {
        return getChildren(bookieReadonlyRegistrationPath, null);
    }

    private CompletableFuture<Versioned<Set<BookieSocketAddress>>> getChildren(String regPath, Watcher watcher) {
        CompletableFuture<Versioned<Set<BookieSocketAddress>>> future = FutureUtils.createFuture();
        zk.getChildren(regPath, watcher, (rc, path, ctx, children, stat) -> {
            if (Code.OK != rc) {
                ZKException zke = new ZKException();
                zke.fillInStackTrace();
                future.completeExceptionally(zke);
                return;
            }

            Version version = new LongVersion(stat.getCversion());
            Set<BookieSocketAddress> bookies = convertToBookieAddresses(children);
            future.complete(new Versioned<>(bookies, version));
        }, null);
        return future;
    }


    @Override
    public synchronized CompletableFuture<Void> watchWritableBookies(RegistrationListener listener) {
        CompletableFuture<Void> f;
        if (null == watchWritableBookiesTask) {
            f = new CompletableFuture<>();
            watchWritableBookiesTask = new WatchTask(bookieRegistrationPath, f);
<<<<<<< HEAD
        } else {
            FutureUtils.proxyTo(
                watchWritableBookiesTask.firstRunFuture,
                f);
=======
            f = f.whenComplete((value, cause) -> {
                if (null != cause) {
                    unwatchWritableBookies(listener);
                }
            });
        } else {
            f = watchWritableBookiesTask.firstRunFuture;
>>>>>>> e9cc9c74
        }

        watchWritableBookiesTask.addListener(listener);
        if (watchWritableBookiesTask.getNumListeners() == 1) {
            watchWritableBookiesTask.watch();
        }
        return f.whenComplete((value, cause) -> {
            if (null != cause) {
                unwatchWritableBookies(listener);
            }
        });
    }

    @Override
    public synchronized void unwatchWritableBookies(RegistrationListener listener) {
        if (null == watchWritableBookiesTask) {
            return;
        }

        watchWritableBookiesTask.removeListener(listener);
        if (watchWritableBookiesTask.getNumListeners() == 0) {
            watchWritableBookiesTask.close();
            watchWritableBookiesTask = null;
        }
    }

    @Override
    public synchronized CompletableFuture<Void> watchReadOnlyBookies(RegistrationListener listener) {
        CompletableFuture<Void> f;
        if (null == watchReadOnlyBookiesTask) {
            f = new CompletableFuture<>();
            watchReadOnlyBookiesTask = new WatchTask(bookieReadonlyRegistrationPath, f);
<<<<<<< HEAD
        } else {
            FutureUtils.proxyTo(
                watchReadOnlyBookiesTask.firstRunFuture,
                f);
=======
            f = f.whenComplete((value, cause) -> {
                if (null != cause) {
                    unwatchReadOnlyBookies(listener);
                }
            });
        } else {
            f = watchReadOnlyBookiesTask.firstRunFuture;
>>>>>>> e9cc9c74
        }

        watchReadOnlyBookiesTask.addListener(listener);
        if (watchReadOnlyBookiesTask.getNumListeners() == 1) {
            watchReadOnlyBookiesTask.watch();
        }
        return f.whenComplete((value, cause) -> {
            if (null != cause) {
                unwatchReadOnlyBookies(listener);
            }
        });
    }

    @Override
    public synchronized void unwatchReadOnlyBookies(RegistrationListener listener) {
        if (null == watchReadOnlyBookiesTask) {
            return;
        }

        watchReadOnlyBookiesTask.removeListener(listener);
        if (watchReadOnlyBookiesTask.getNumListeners() == 0) {
            watchReadOnlyBookiesTask.close();
            watchReadOnlyBookiesTask = null;
        }
    }

    private static HashSet<BookieSocketAddress> convertToBookieAddresses(List<String> children) {
        // Read the bookie addresses into a set for efficient lookup
        HashSet<BookieSocketAddress> newBookieAddrs = Sets.newHashSet();
        for (String bookieAddrString : children) {
            if (READONLY.equals(bookieAddrString)) {
                continue;
            }

            BookieSocketAddress bookieAddr;
            try {
                bookieAddr = new BookieSocketAddress(bookieAddrString);
            } catch (IOException e) {
                log.error("Could not parse bookie address: " + bookieAddrString + ", ignoring this bookie");
                continue;
            }
            newBookieAddrs.add(bookieAddr);
        }
        return newBookieAddrs;
    }

}<|MERGE_RESOLUTION|>--- conflicted
+++ resolved
@@ -239,12 +239,6 @@
         if (null == watchWritableBookiesTask) {
             f = new CompletableFuture<>();
             watchWritableBookiesTask = new WatchTask(bookieRegistrationPath, f);
-<<<<<<< HEAD
-        } else {
-            FutureUtils.proxyTo(
-                watchWritableBookiesTask.firstRunFuture,
-                f);
-=======
             f = f.whenComplete((value, cause) -> {
                 if (null != cause) {
                     unwatchWritableBookies(listener);
@@ -252,18 +246,13 @@
             });
         } else {
             f = watchWritableBookiesTask.firstRunFuture;
->>>>>>> e9cc9c74
         }
 
         watchWritableBookiesTask.addListener(listener);
         if (watchWritableBookiesTask.getNumListeners() == 1) {
             watchWritableBookiesTask.watch();
         }
-        return f.whenComplete((value, cause) -> {
-            if (null != cause) {
-                unwatchWritableBookies(listener);
-            }
-        });
+        return f;
     }
 
     @Override
@@ -285,12 +274,6 @@
         if (null == watchReadOnlyBookiesTask) {
             f = new CompletableFuture<>();
             watchReadOnlyBookiesTask = new WatchTask(bookieReadonlyRegistrationPath, f);
-<<<<<<< HEAD
-        } else {
-            FutureUtils.proxyTo(
-                watchReadOnlyBookiesTask.firstRunFuture,
-                f);
-=======
             f = f.whenComplete((value, cause) -> {
                 if (null != cause) {
                     unwatchReadOnlyBookies(listener);
@@ -298,18 +281,13 @@
             });
         } else {
             f = watchReadOnlyBookiesTask.firstRunFuture;
->>>>>>> e9cc9c74
         }
 
         watchReadOnlyBookiesTask.addListener(listener);
         if (watchReadOnlyBookiesTask.getNumListeners() == 1) {
             watchReadOnlyBookiesTask.watch();
         }
-        return f.whenComplete((value, cause) -> {
-            if (null != cause) {
-                unwatchReadOnlyBookies(listener);
-            }
-        });
+        return f;
     }
 
     @Override
