--- conflicted
+++ resolved
@@ -91,12 +91,9 @@
     protected final static String NUM_ADD_WORKER_THREADS = "numAddWorkerThreads";
     protected final static String NUM_READ_WORKER_THREADS = "numReadWorkerThreads";
 
-<<<<<<< HEAD
-=======
     protected final static String READ_BUFFER_SIZE = "readBufferSizeBytes";
     protected final static String WRITE_BUFFER_SIZE = "writeBufferSizeBytes";
 
->>>>>>> 8bb0cde5
     /**
      * Construct a default configuration object
      */
@@ -753,8 +750,6 @@
     }
 
     /**
-<<<<<<< HEAD
-=======
      * Get the number of bytes we should use as capacity for the {@link
      * org.apache.bookkeeper.bookie.BufferedReadChannel}
      * Default is 512 bytes
@@ -778,7 +773,6 @@
     }
 
     /**
->>>>>>> 8bb0cde5
      * Set the number of threads that would handle write requests.
      *
      * @param numThreads
@@ -819,8 +813,6 @@
     }
 
     /**
-<<<<<<< HEAD
-=======
      * Get the number of bytes used as capacity for the write buffer. Default is
      * 64KB.
      * NOTE: Make sure this value is greater than the maximum message size.
@@ -918,7 +910,6 @@
     public boolean getJournalFlushWhenQueueEmpty() {
         return getBoolean(JOURNAL_FLUSH_WHEN_QUEUE_EMPTY, false);
     }
->>>>>>> 8bb0cde5
 
     /**
      * Set whether the bookie is able to go into read-only mode.
