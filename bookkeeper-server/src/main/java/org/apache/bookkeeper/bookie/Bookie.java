--- conflicted
+++ resolved
@@ -41,11 +41,8 @@
 import java.util.concurrent.atomic.AtomicBoolean;
 import java.util.stream.Collectors;
 
-<<<<<<< HEAD
+import com.google.common.collect.Lists;
 import com.google.common.util.concurrent.SettableFuture;
-=======
-import com.google.common.collect.Lists;
->>>>>>> de59bd2a
 import com.google.common.util.concurrent.ThreadFactoryBuilder;
 import org.apache.bookkeeper.bookie.Journal.JournalScanner;
 import org.apache.bookkeeper.bookie.LedgerDirsManager.LedgerDirsListener;
@@ -114,19 +111,11 @@
     final List<File> journalDirectories;
     final ServerConfiguration conf;
 
-<<<<<<< HEAD
     SyncThread syncThread;
     LedgerManagerFactory ledgerManagerFactory;
     LedgerManager ledgerManager;
     LedgerStorage ledgerStorage;
-    Journal journal;
-=======
-    final SyncThread syncThread;
-    final LedgerManagerFactory ledgerManagerFactory;
-    final LedgerManager ledgerManager;
-    final LedgerStorage ledgerStorage;
-    final List<Journal> journals;
->>>>>>> de59bd2a
+    List<Journal> journals;
 
     HandleFactory handles;
 
@@ -156,14 +145,9 @@
 
     private final ConcurrentLongHashMap<byte[]> masterKeyCache = new ConcurrentLongHashMap<>();
 
-<<<<<<< HEAD
     protected String zkBookieRegPath;
     protected String zkBookieReadOnlyPath;
-=======
-    final protected String zkBookieRegPath;
-    final protected String zkBookieReadOnlyPath;
     final protected List<ACL> zkAcls;
->>>>>>> de59bd2a
 
     final private AtomicBoolean zkRegistered = new AtomicBoolean(false);
     final protected AtomicBoolean readOnly = new AtomicBoolean(false);
@@ -619,11 +603,8 @@
     public Bookie(ServerConfiguration conf, StatsLogger statsLogger)
             throws IOException, KeeperException, InterruptedException, BookieException {
         super("Bookie-" + conf.getBookiePort());
-<<<<<<< HEAD
         this.statsLogger = statsLogger;
-=======
         this.zkAcls = ZkUtils.getACLs(conf);
->>>>>>> de59bd2a
         this.bookieRegistrationPath = conf.getZkAvailableBookiesPath() + "/";
         this.bookieReadonlyRegistrationPath =
             this.bookieRegistrationPath + BookKeeperConstants.READONLY;
@@ -642,45 +623,7 @@
             this.indexDirsManager = new LedgerDirsManager(conf, idxDirs,
                     statsLogger.scope(LD_INDEX_SCOPE));
         }
-<<<<<<< HEAD
-=======
-
-        // instantiate zookeeper client to initialize ledger manager
-        this.zk = instantiateZookeeperClient(conf);
-        checkEnvironment(this.zk);
-        ledgerManagerFactory = LedgerManagerFactory.newLedgerManagerFactory(conf, this.zk);
-        LOG.info("instantiate ledger manager {}", ledgerManagerFactory.getClass().getName());
-        ledgerManager = ledgerManagerFactory.newLedgerManager();
-
-        // Initialise ledgerDirManager. This would look through all the
-        // configured directories. When disk errors or all the ledger
-        // directories are full, would throws exception and fail bookie startup.
-        this.ledgerDirsManager.init();
-        // instantiate the journals
-        journals = Lists.newArrayList();
-        for(int i=0 ;i<journalDirectories.size();i++) {
-            journals.add(new Journal(journalDirectories.get(i),
-                         conf, ledgerDirsManager, statsLogger.scope(JOURNAL_SCOPE + "_" + i)));
-        }
-
-        CheckpointSource checkpointSource = new CheckpointSourceList(journals);
-
-        // Instantiate the ledger storage implementation
-        String ledgerStorageClass = conf.getLedgerStorageClass();
-        LOG.info("Using ledger storage: {}", ledgerStorageClass);
-        ledgerStorage = LedgerStorageFactory.createLedgerStorage(ledgerStorageClass);
-        ledgerStorage.initialize(conf, ledgerManager, ledgerDirsManager, indexDirsManager, checkpointSource, statsLogger);
-        syncThread = new SyncThread(conf, getLedgerDirsListener(),
-                                    ledgerStorage, checkpointSource);
-
-        handles = new HandleFactoryImpl(ledgerStorage);
-
-        // ZK ephemeral node for this Bookie.
-        String myID = getMyId();
-        zkBookieRegPath = this.bookieRegistrationPath + myID;
-        zkBookieReadOnlyPath = this.bookieReadonlyRegistrationPath + "/" + myID;
-
->>>>>>> de59bd2a
+
         // Expose Stats
         writeBytes = statsLogger.getCounter(WRITE_BYTES);
         readBytes = statsLogger.getCounter(READ_BYTES);
@@ -789,14 +732,19 @@
         LOG.info("instantiate ledger manager {}", ledgerManagerFactory.getClass().getName());
         ledgerManager = ledgerManagerFactory.newLedgerManager();
 
-        // instantiate the journal
-        journal = new Journal(conf, ledgerDirsManager, statsLogger.scope(JOURNAL_SCOPE));
-
+        // instantiate the journals
+        journals = Lists.newArrayList();
+        for(int i=0 ;i<journalDirectories.size();i++) {
+            journals.add(new Journal(journalDirectories.get(i),
+                         conf, ledgerDirsManager, statsLogger.scope(JOURNAL_SCOPE + "_" + i)));
+        }
+
+        CheckpointSource checkpointSource = new CheckpointSourceList(journals);
         // Instantiate the ledger storage implementation
         String ledgerStorageClass = conf.getLedgerStorageClass();
         LOG.info("Using ledger storage: {}", ledgerStorageClass);
         ledgerStorage = LedgerStorageFactory.createLedgerStorage(ledgerStorageClass);
-        ledgerStorage.initialize(conf, ledgerManager, ledgerDirsManager, indexDirsManager, journal, statsLogger);
+        ledgerStorage.initialize(conf, ledgerManager, ledgerDirsManager, indexDirsManager, checkpointSource, statsLogger);
 
         // start sync thread
         syncThread = new SyncThread(conf, getLedgerDirsListener(),
