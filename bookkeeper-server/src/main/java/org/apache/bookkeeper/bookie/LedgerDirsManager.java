--- conflicted
+++ resolved
@@ -298,20 +298,6 @@
      * @throws NoWritableLedgerDirException if there is no writable dir available.
      */
     File pickRandomWritableDir(File excludedDir) throws NoWritableLedgerDirException {
-<<<<<<< HEAD
-        return pickRandomDir(excludedDir, getWritableLedgerDirs());
-    }
-
-    /**
-     * Return one dir from all dirs, regardless writable or not.
-     */
-    File pickRandomDir(File excludeDir) throws NoWritableLedgerDirException {
-        return pickRandomDir(excludeDir, getAllLedgerDirs());
-    }
-
-    private File pickRandomDir(File excludedDir, List<File> writableDirs) throws NoWritableLedgerDirException {
-        final int start = rand.nextInt(writableDirs.size());
-=======
         List<File> writableDirs = getWritableLedgerDirs();
         return pickRandomDir(writableDirs, excludedDir);
     }
@@ -339,10 +325,16 @@
         }
         return pickRandomDir(writableDirsForNewIndexFile, excludedDir);
     }
-    
-    File pickRandomDir(List<File> dirs, File excludedDir) throws NoWritableLedgerDirException{
+
+    /**
+     * Return one dir from all dirs, regardless writable or not.
+     */
+    File pickRandomDir(File excludedDir) throws NoWritableLedgerDirException {
+        return pickRandomDir(getAllLedgerDirs(), excludedDir);
+    }
+
+    File pickRandomDir(List<File> dirs, File excludedDir) throws NoWritableLedgerDirException {
         final int start = rand.nextInt(dirs.size());
->>>>>>> ccf83ed5
         int idx = start;
         File candidate = dirs.get(idx);
         while (null != excludedDir && excludedDir.equals(candidate)) {
