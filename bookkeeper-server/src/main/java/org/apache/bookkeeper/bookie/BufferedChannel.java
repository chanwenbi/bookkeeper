/*
 *
 * Licensed to the Apache Software Foundation (ASF) under one
 * or more contributor license agreements.  See the NOTICE file
 * distributed with this work for additional information
 * regarding copyright ownership.  The ASF licenses this file
 * to you under the Apache License, Version 2.0 (the
 * "License"); you may not use this file except in compliance
 * with the License.  You may obtain a copy of the License at
 *
 *   http://www.apache.org/licenses/LICENSE-2.0
 *
 * Unless required by applicable law or agreed to in writing,
 * software distributed under the License is distributed on an
 * "AS IS" BASIS, WITHOUT WARRANTIES OR CONDITIONS OF ANY
 * KIND, either express or implied.  See the License for the
 * specific language governing permissions and limitations
 * under the License.
 *
 */

package org.apache.bookkeeper.bookie;

import io.netty.buffer.ByteBuf;
import io.netty.buffer.ByteBufAllocator;

import java.io.Closeable;
import java.io.IOException;
import java.nio.ByteBuffer;
import java.nio.channels.FileChannel;
import java.util.concurrent.atomic.AtomicLong;

import org.apache.bookkeeper.util.ZeroBuffer;

/**
 * Provides a buffering layer in front of a FileChannel.
 */
public class BufferedChannel extends BufferedReadChannel implements Closeable {
    // The capacity of the write buffer.
    protected final int writeCapacity;
    // The position of the file channel's write pointer.
    protected AtomicLong writeBufferStartPosition = new AtomicLong(0);
    // The buffer used to write operations.
    protected final ByteBuf writeBuffer;
    // The absolute position of the next write operation.
    protected final AtomicLong position;

    /*
     * if unpersistedBytesBound is non-zero value, then after writing to
     * writeBuffer, it will check if the unpersistedBytes is greater than
     * unpersistedBytesBound and then calls flush method if it is greater.
     *
     * It is a best-effort feature, since 'forceWrite' method is not
     * synchronized and unpersistedBytes is reset in 'forceWrite' method before
     * calling fileChannel.force
     */
    protected final long unpersistedBytesBound;

    /*
     * it tracks the number of bytes which are not persisted yet by force
     * writing the FileChannel. The unpersisted bytes could be in writeBuffer or
     * in fileChannel system cache.
     */
    protected final AtomicLong unpersistedBytes;

    // make constructor to be public for unit test
    public BufferedChannel(FileChannel fc, int capacity) throws IOException {
        // Use the same capacity for read and write buffers.
        this(fc, capacity, 0L);
    }

    public BufferedChannel(FileChannel fc, int capacity, long unpersistedBytesBound) throws IOException {
        // Use the same capacity for read and write buffers.
        this(fc, capacity, capacity, unpersistedBytesBound);
    }

    public BufferedChannel(FileChannel fc, int writeCapacity, int readCapacity, long unpersistedBytesBound)
            throws IOException {
        super(fc, readCapacity);
        this.writeCapacity = writeCapacity;
        this.position = new AtomicLong(fc.position());
        this.writeBufferStartPosition.set(position.get());
        this.writeBuffer = ByteBufAllocator.DEFAULT.directBuffer(writeCapacity);
        this.unpersistedBytes = new AtomicLong(0);
        this.unpersistedBytesBound = unpersistedBytesBound;
    }

    @Override
    public void close() throws IOException {
        writeBuffer.release();
    }

    /**
     * Write all the data in src to the {@link FileChannel}. Note that this function can
     * buffer or re-order writes based on the implementation. These writes will be flushed
     * to the disk only when flush() is invoked.
     *
     * @param src The source ByteBuffer which contains the data to be written.
     * @throws IOException if a write operation fails.
     */
<<<<<<< HEAD
    synchronized public int write(ByteBuffer src) throws IOException {
        int copied = 0;
        int flushes = 0;
        while(src.remaining() > 0) {
            int truncated = 0;
            if (writeBuffer.remaining() < src.remaining()) {
                truncated = src.remaining() - writeBuffer.remaining();
                src.limit(src.limit()-truncated);
            }
            copied += src.remaining();
            writeBuffer.put(src);
            src.limit(src.limit()+truncated);
            // if we have run out of buffer space, we should flush to the file
            if (writeBuffer.remaining() == 0) {
                flushInternal();
                ++flushes;
            }
        }
        position += copied;
        return flushes;
=======
    public void write(ByteBuf src) throws IOException {
        int copied = 0;
        boolean shouldForceWrite = false;
        synchronized (this) {
            int len = src.readableBytes();
            while (copied < len) {
                int bytesToCopy = Math.min(src.readableBytes() - copied, writeBuffer.writableBytes());
                writeBuffer.writeBytes(src, src.readerIndex() + copied, bytesToCopy);
                copied += bytesToCopy;

                // if we have run out of buffer space, we should flush to the
                // file
                if (!writeBuffer.isWritable()) {
                    flush();
                }
            }
            position.addAndGet(copied);
            unpersistedBytes.addAndGet(copied);
            if (unpersistedBytesBound > 0) {
                if (unpersistedBytes.get() >= unpersistedBytesBound) {
                    flush();
                    shouldForceWrite = true;
                }
            }
        }
        if (shouldForceWrite) {
            forceWrite(false);
        }
>>>>>>> 31b7db6d
    }

    /**
     * Get the position where the next write operation will begin writing from.
     * @return
     */
    public long position() {
        return position.get();
    }

    /**
     * Get the position of the file channel's write pointer.
     * @return
     */
    public long getFileChannelPosition() {
        return writeBufferStartPosition.get();
    }

    /**
     * calls both flush and forceWrite methods.
     *
     * @param forceMetadata
     *            - If true then this method is required to force changes to
     *            both the file's content and metadata to be written to storage;
     *            otherwise, it need only force content changes to be written
     * @throws IOException
     */
    public void flushAndForceWrite(boolean forceMetadata) throws IOException {
        flush();
        forceWrite(forceMetadata);
    }

    /**
     * Write any data in the buffer to the file and advance the writeBufferPosition.
     * Callers are expected to synchronize appropriately
     *
     * @throws IOException if the write fails.
     */
    public synchronized void flush() throws IOException {
        ByteBuffer toWrite = writeBuffer.internalNioBuffer(0, writeBuffer.writerIndex());
        do {
            fileChannel.write(toWrite);
        } while (toWrite.hasRemaining());
        writeBuffer.clear();
        writeBufferStartPosition.set(fileChannel.position());
    }

    /*
     * force a sync operation so that data is persisted to the disk.
     */
    public long forceWrite(boolean forceMetadata) throws IOException {
        // This is the point up to which we had flushed to the file system page cache
        // before issuing this force write hence is guaranteed to be made durable by
        // the force write, any flush that happens after this may or may
        // not be flushed
        long positionForceWrite = writeBufferStartPosition.get();
        /*
         * since forceWrite method is not called in synchronized block, to make
         * sure we are not undercounting unpersistedBytes, setting
         * unpersistedBytes to the current number of bytes in writeBuffer.
         *
         * since we are calling fileChannel.force, bytes which are written to
         * filechannel (system filecache) will be persisted to the disk. So we
         * dont need to consider those bytes for setting value to
         * unpersistedBytes.
         *
         * In this method fileChannel.force is not called in synchronized block, so
         * we are doing best efforts to not overcount or undercount unpersistedBytes.
         * Hence setting writeBuffer.readableBytes() to unpersistedBytes.
         *
         */
        synchronized (this) {
            unpersistedBytes.set(writeBuffer.readableBytes());
        }
        fileChannel.force(forceMetadata);
        return positionForceWrite;
    }

    @Override
    public synchronized int read(ByteBuf dest, long pos, int length) throws IOException {
        long prevPos = pos;
        while (length > 0) {
            // check if it is in the write buffer
            if (writeBuffer != null && writeBufferStartPosition.get() <= pos) {
                int positionInBuffer = (int) (pos - writeBufferStartPosition.get());
                int bytesToCopy = Math.min(writeBuffer.writerIndex() - positionInBuffer, dest.writableBytes());

                if (bytesToCopy == 0) {
                    throw new IOException("Read past EOF");
                }

                dest.writeBytes(writeBuffer, positionInBuffer, bytesToCopy);
                pos += bytesToCopy;
                length -= bytesToCopy;
            } else if (writeBuffer == null && writeBufferStartPosition.get() <= pos) {
                // here we reach the end
                break;
                // first check if there is anything we can grab from the readBuffer
            } else if (readBufferStartPosition <= pos && pos < readBufferStartPosition + readBuffer.writerIndex()) {
                int positionInBuffer = (int) (pos - readBufferStartPosition);
                int bytesToCopy = Math.min(readBuffer.writerIndex() - positionInBuffer, dest.writableBytes());
                dest.writeBytes(readBuffer, positionInBuffer, bytesToCopy);
                pos += bytesToCopy;
                length -= bytesToCopy;
                // let's read it
            } else {
                readBufferStartPosition = pos;

                int readBytes = fileChannel.read(readBuffer.internalNioBuffer(0, readCapacity),
                        readBufferStartPosition);
                if (readBytes <= 0) {
                    throw new IOException("Reading from filechannel returned a non-positive value. Short read.");
                }
                readBuffer.writerIndex(readBytes);
            }
        }
        return (int) (pos - prevPos);
    }

    @Override
    public synchronized void clear() {
        super.clear();
        writeBuffer.clear();
    }

    public synchronized int getNumOfBytesInWriteBuffer() {
        return writeBuffer.readableBytes();
    }

    long getUnpersistedBytes() {
        return unpersistedBytes.get();
    }
}<|MERGE_RESOLUTION|>--- conflicted
+++ resolved
@@ -98,28 +98,6 @@
      * @param src The source ByteBuffer which contains the data to be written.
      * @throws IOException if a write operation fails.
      */
-<<<<<<< HEAD
-    synchronized public int write(ByteBuffer src) throws IOException {
-        int copied = 0;
-        int flushes = 0;
-        while(src.remaining() > 0) {
-            int truncated = 0;
-            if (writeBuffer.remaining() < src.remaining()) {
-                truncated = src.remaining() - writeBuffer.remaining();
-                src.limit(src.limit()-truncated);
-            }
-            copied += src.remaining();
-            writeBuffer.put(src);
-            src.limit(src.limit()+truncated);
-            // if we have run out of buffer space, we should flush to the file
-            if (writeBuffer.remaining() == 0) {
-                flushInternal();
-                ++flushes;
-            }
-        }
-        position += copied;
-        return flushes;
-=======
     public void write(ByteBuf src) throws IOException {
         int copied = 0;
         boolean shouldForceWrite = false;
@@ -148,7 +126,6 @@
         if (shouldForceWrite) {
             forceWrite(false);
         }
->>>>>>> 31b7db6d
     }
 
     /**
