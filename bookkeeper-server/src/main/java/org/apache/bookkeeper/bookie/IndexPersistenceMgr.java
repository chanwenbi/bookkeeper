/**
 *
 * Licensed to the Apache Software Foundation (ASF) under one
 * or more contributor license agreements.  See the NOTICE file
 * distributed with this work for additional information
 * regarding copyright ownership.  The ASF licenses this file
 * to you under the Apache License, Version 2.0 (the
 * "License"); you may not use this file except in compliance
 * with the License.  You may obtain a copy of the License at
 *
 *   http://www.apache.org/licenses/LICENSE-2.0
 *
 * Unless required by applicable law or agreed to in writing,
 * software distributed under the License is distributed on an
 * "AS IS" BASIS, WITHOUT WARRANTIES OR CONDITIONS OF ANY
 * KIND, either express or implied.  See the License for the
 * specific language governing permissions and limitations
 * under the License.
 *
 */
package org.apache.bookkeeper.bookie;

import com.google.common.annotations.VisibleForTesting;
import io.netty.buffer.ByteBuf;
import java.io.File;
import java.io.IOException;
import java.nio.ByteBuffer;
import java.util.Collections;
import java.util.Comparator;
import java.util.LinkedList;
import java.util.List;
import java.util.Map.Entry;
import java.util.Observable;
import java.util.Observer;
import java.util.concurrent.ConcurrentHashMap;
import java.util.concurrent.ConcurrentMap;
import org.apache.bookkeeper.bookie.LedgerDirsManager.LedgerDirsListener;
import org.apache.bookkeeper.bookie.LedgerDirsManager.NoWritableLedgerDirException;
import org.apache.bookkeeper.conf.ServerConfiguration;
import org.apache.bookkeeper.stats.Counter;
import org.apache.bookkeeper.stats.Gauge;
import org.apache.bookkeeper.stats.StatsLogger;
import org.apache.bookkeeper.util.SnapshotMap;
import org.slf4j.Logger;
import org.slf4j.LoggerFactory;

import static org.apache.bookkeeper.bookie.BookKeeperServerStats.LEDGER_CACHE_NUM_EVICTED_LEDGERS;
import static org.apache.bookkeeper.bookie.BookKeeperServerStats.NUM_OPEN_LEDGERS;

public class IndexPersistenceMgr {
    private final static Logger LOG = LoggerFactory.getLogger(IndexPersistenceMgr.class);

    private static final String IDX = ".idx";
    static final String RLOC = ".rloc";

    @VisibleForTesting
    public static final String getLedgerName(long ledgerId) {
        int parent = (int) (ledgerId & 0xff);
        int grandParent = (int) ((ledgerId & 0xff00) >> 8);
        StringBuilder sb = new StringBuilder();
        sb.append(Integer.toHexString(grandParent));
        sb.append('/');
        sb.append(Integer.toHexString(parent));
        sb.append('/');
        sb.append(Long.toHexString(ledgerId));
        sb.append(IDX);
        return sb.toString();
    }

    final ConcurrentMap<Long, FileInfo> fileInfoCache = new ConcurrentHashMap<Long, FileInfo>();
    final int openFileLimit;
    final int pageSize;
    final int entriesPerPage;

    // Manage all active ledgers in LedgerManager
    // so LedgerManager has knowledge to garbage collect inactive/deleted ledgers
    final SnapshotMap<Long, Boolean> activeLedgers;
    private LedgerDirsManager ledgerDirsManager;
    final LinkedList<Long> openLedgers = new LinkedList<Long>();

    // Stats
    private final Counter evictedLedgersCounter;

    public IndexPersistenceMgr(int pageSize,
                               int entriesPerPage,
                               ServerConfiguration conf,
                               SnapshotMap<Long, Boolean> activeLedgers,
                               LedgerDirsManager ledgerDirsManager,
                               StatsLogger statsLogger) throws IOException {
        this.openFileLimit = conf.getOpenFileLimit();
        this.activeLedgers = activeLedgers;
        this.ledgerDirsManager = ledgerDirsManager;
        this.pageSize = pageSize;
        this.entriesPerPage = entriesPerPage;
        LOG.info("openFileLimit = {}", openFileLimit);
        // Retrieve all of the active ledgers.
        getActiveLedgers();
        ledgerDirsManager.addLedgerDirsListener(getLedgerDirsListener());

        // Expose Stats
        evictedLedgersCounter = statsLogger.getCounter(LEDGER_CACHE_NUM_EVICTED_LEDGERS);
        statsLogger.registerGauge(NUM_OPEN_LEDGERS, new Gauge<Integer>() {
            @Override
            public Integer getDefaultValue() {
                return 0;
            }

            @Override
            public Integer getSample() {
                return getNumOpenLedgers();
            }
        });
    }

    FileInfo getFileInfo(Long ledger, byte masterKey[]) throws IOException {
        FileInfo fi = fileInfoCache.get(ledger);
        if (null == fi) {
            boolean createdNewFile = false;
            File lf = null;
            synchronized (this) {
                // Check if the index file exists on disk.
                lf = findIndexFile(ledger);
                if (null == lf) {
                    if (null == masterKey) {
                        throw new Bookie.NoLedgerException(ledger);
                    }
                    // We don't have a ledger index file on disk, so create it.
                    lf = getNewLedgerIndexFile(ledger, null, true);
                    createdNewFile = true;
                }
            }
            fi = putFileInfo(ledger, masterKey, lf, createdNewFile);
        }

        assert null != fi;
        fi.use();
        return fi;
    }

    private FileInfo putFileInfo(Long ledger, byte masterKey[], File lf, boolean createdNewFile) throws IOException {
        FileInfo fi = new FileInfo(lf, masterKey);
        FileInfo oldFi = fileInfoCache.putIfAbsent(ledger, fi);
        if (null != oldFi) {
            // Some other thread won the race. We should delete our file if we created
            // a new one and the paths are different.
            if (createdNewFile && !oldFi.isSameFile(lf)) {
                fi.delete();
            }
            fi = oldFi;
        } else {
            if (createdNewFile) {
                // Else, we won and the active ledger manager should know about this
                if (LOG.isDebugEnabled()) {
                    LOG.debug("New ledger index file created for ledgerId: {}", ledger);
                }
                activeLedgers.put(ledger, true);
            }
            // Evict cached items from the file info cache if necessary
            evictFileInfoIfNecessary();
            synchronized (openLedgers) {
                openLedgers.offer(ledger);
            }
        }
        return fi;
    }

    /**
     * Get a new index file for ledger excluding directory <code>excludedDir</code>.
     *
     * @param ledger
     *          Ledger id.
     * @param excludedDir
     *          The ledger directory to exclude.
     * @return new index file object.
     * @throws NoWritableLedgerDirException if there is no writable dir available.
     */
    private File getNewLedgerIndexFile(Long ledger, File excludedDir)
                    throws NoWritableLedgerDirException {
<<<<<<< HEAD
        return getNewLedgerIndexFile(ledger, excludedDir, false);
    }

    /**
     * Get a new index file for a ledger in a lazy way.
     *
     + <p>If fallback is false, this function will throw exception when there are no writable dirs.
     + If fallback is true and there's no writable dirs, it will ignore the error and pick any dir.
     + Set fallback to true is useful when we want to delay disk check and just get the File pointer, e.g. fence ledger
     *
     * @param ledger
     *          Ledger id.
     * @param excludedDir
     *          The ledger directory to exclude.
     * @param fallback
     *          If fallback is false, the function will throw exception when there are no writable dirs;
     *          If it is true and there's no writable dirs, it will ignore the error and pick any dir.
     * @return new index file object.
     * @throws NoWritableLedgerDirException if there is no writable dir available.
     */
    private File getNewLedgerIndexFile(Long ledger, File excludedDir, boolean fallback)
                    throws NoWritableLedgerDirException {
        File dir = null;
        try {
            dir = ledgerDirsManager.pickRandomWritableDir(excludedDir);
        } catch (NoWritableLedgerDirException e) {
            if (fallback) {
                dir = ledgerDirsManager.pickRandomDir(excludedDir);
            } else {
                throw e;
            }
        }
=======
        File dir = ledgerDirsManager.pickRandomWritableDirForNewIndexFile(excludedDir);
>>>>>>> ccf83ed5
        String ledgerName = getLedgerName(ledger);
        return new File(dir, ledgerName);
    }

    /**
     * This method will look within the ledger directories for the ledger index
     * files. That will comprise the set of active ledgers this particular
     * BookieServer knows about that have not yet been deleted by the BookKeeper
     * Client. This is called only once during initialization.
     */
    private void getActiveLedgers() throws IOException {
        // Ledger index files are stored in a file hierarchy with a parent and
        // grandParent directory. We'll have to go two levels deep into these
        // directories to find the index files.
        for (File ledgerDirectory : ledgerDirsManager.getAllLedgerDirs()) {
            File[] grandParents = ledgerDirectory.listFiles();
            if (grandParents == null) {
                continue;
            }
            for (File grandParent : grandParents) {
                if (grandParent.isDirectory()) {
                    File[] parents = grandParent.listFiles();
                    if (parents == null) {
                        continue;
                    }
                    for (File parent : parents) {
                        if (parent.isDirectory()) {
                            File[] indexFiles = parent.listFiles();
                            if (indexFiles == null) {
                                continue;
                            }
                            for (File index : indexFiles) {
                                if (!index.isFile()
                                        || (!index.getName().endsWith(IDX) && !index.getName().endsWith(RLOC))) {
                                    continue;
                                }

                                // We've found a ledger index file. The file
                                // name is the HexString representation of the
                                // ledgerId.
                                String ledgerIdInHex = index.getName().replace(RLOC, "").replace(IDX, "");
                                if (index.getName().endsWith(RLOC)) {
                                    if (findIndexFile(Long.parseLong(ledgerIdInHex)) != null) {
                                        if (!index.delete()) {
                                            LOG.warn("Deleting the rloc file " + index + " failed");
                                        }
                                        continue;
                                    } else {
                                        File dest = new File(index.getParentFile(), ledgerIdInHex + IDX);
                                        if (!index.renameTo(dest)) {
                                            throw new IOException("Renaming rloc file " + index
                                                    + " to index file has failed");
                                        }
                                    }
                                }
                                activeLedgers.put(Long.parseLong(ledgerIdInHex, 16), true);
                            }
                        }
                    }
                }
            }
        }
    }

    /**
     * This method is called whenever a ledger is deleted by the BookKeeper Client
     * and we want to remove all relevant data for it stored in the LedgerCache.
     */
    void removeLedger(long ledgerId) throws IOException {
        // Delete the ledger's index file and close the FileInfo
        FileInfo fi = null;
        try {
            fi = getFileInfo(ledgerId, null);
            fi.close(false);
            fi.delete();
        } finally {
            // should release use count
            // otherwise the file channel would not be closed.
            if (null != fi) {
                fi.release();
            }
        }

        // Remove it from the active ledger manager
        activeLedgers.remove(ledgerId);

        // Now remove it from all the other lists and maps.
        fileInfoCache.remove(ledgerId);
        synchronized (openLedgers) {
            openLedgers.remove(ledgerId);
        }
    }

    private File findIndexFile(long ledgerId) throws IOException {
        String ledgerName = getLedgerName(ledgerId);
        for (File d : ledgerDirsManager.getAllLedgerDirs()) {
            File lf = new File(d, ledgerName);
            if (lf.exists()) {
                return lf;
            }
        }
        return null;
    }

    boolean ledgerExists(long ledgerId) throws IOException {
        return activeLedgers.containsKey(ledgerId);
    }

    int getNumOpenLedgers() {
        return openLedgers.size();
    }

    // evict file info if necessary
    private void evictFileInfoIfNecessary() throws IOException {
        if (openLedgers.size() > openFileLimit) {
            Long ledgerToRemove;
            synchronized (openLedgers) {
                ledgerToRemove = openLedgers.poll();
            }
            if (null == ledgerToRemove) {
                // Should not reach here. We probably cleared this while the thread
                // was executing.
                return;
            }
            evictedLedgersCounter.inc();
            FileInfo fi = fileInfoCache.remove(ledgerToRemove);
            if (null == fi) {
                // Seems like someone else already closed the file.
                return;
            }
            fi.close(true);
         }
    }

    void close() throws IOException {
        for (Entry<Long, FileInfo> fileInfo : fileInfoCache.entrySet()) {
            FileInfo value = fileInfo.getValue();
            if (value != null) {
                value.close(true);
            }
        }
        fileInfoCache.clear();
    }

    Long getLastAddConfirmed(long ledgerId) throws IOException {
        FileInfo fi = null;
        try {
            fi = getFileInfo(ledgerId, null);
            return fi.getLastAddConfirmed();
        } finally {
            if (null != fi) {
                fi.release();
            }
        }
    }
    
    Observable waitForLastAddConfirmedUpdate(long ledgerId, long previoisLAC, Observer observer) throws IOException {
        FileInfo fi = null;
        try {
            fi = getFileInfo(ledgerId, null);
            return fi.waitForLastAddConfirmedUpdate(previoisLAC, observer);
        } finally {
            if (null != fi) {
                fi.release();
            }
        }
    }

    long updateLastAddConfirmed(long ledgerId, long lac) throws IOException {
        FileInfo fi = null;
        try {
            fi = getFileInfo(ledgerId, null);
            return fi.setLastAddConfirmed(lac);
        } finally {
            if (null != fi) {
                fi.release();
            }
        }
    }

    byte[] readMasterKey(long ledgerId) throws IOException, BookieException {
        FileInfo fi = fileInfoCache.get(ledgerId);
        if (fi == null) {
            File lf = findIndexFile(ledgerId);
            if (lf == null) {
                throw new Bookie.NoLedgerException(ledgerId);
            }
            fi = putFileInfo(ledgerId, null, lf, false);
        }
        return fi.getMasterKey();
    }

    void setMasterKey(long ledgerId, byte[] masterKey) throws IOException {
        FileInfo fi = null;
        try {
            fi = getFileInfo(ledgerId, masterKey);
        } finally {
            if (null != fi) {
                fi.release();
            }
        }
    }

    boolean setFenced(long ledgerId) throws IOException {
        FileInfo fi = null;
        try {
            fi = getFileInfo(ledgerId, null);
            return fi.setFenced();
        } finally {
            if (null != fi) {
                fi.release();
            }
        }
    }

    boolean isFenced(long ledgerId) throws IOException {
        FileInfo fi = null;
        try {
            fi = getFileInfo(ledgerId, null);
            return fi.isFenced();
        } finally {
            if (null != fi) {
                fi.release();
            }
        }
    }

    void setExplicitLac(long ledgerId, ByteBuf lac) throws IOException {
        FileInfo fi = null;
        try {
            fi = getFileInfo(ledgerId, null);
            fi.setExplicitLac(lac);
            return;
        } finally {
            if (null != fi) {
                fi.release();
            }
        }
    }

    public ByteBuf getExplicitLac(long ledgerId) {
        FileInfo fi = null;
        try {
            fi = getFileInfo(ledgerId, null);
            return fi.getExplicitLac();
        } catch (IOException e) {
            LOG.error("Exception during getLastAddConfirmed: {}", e);
            return null;
        } finally {
            if (null != fi) {
                fi.release();
            }
        }
    }

    int getOpenFileLimit() {
        return openFileLimit;
    }

    private LedgerDirsListener getLedgerDirsListener() {
        return new LedgerDirsListener() {
            @Override
            public void diskFull(File disk) {
                // Nothing to handle here. Will be handled in Bookie
            }

            @Override
            public void diskAlmostFull(File disk) {
                // Nothing to handle here. Will be handled in Bookie
            }

            @Override
            public void diskFailed(File disk) {
                // Nothing to handle here. Will be handled in Bookie
            }

            @Override
            public void allDisksFull() {
                // Nothing to handle here. Will be handled in Bookie
            }

            @Override
            public void fatalError() {
                // Nothing to handle here. Will be handled in Bookie
            }

            @Override
            public void diskWritable(File disk) {
                // Nothing to handle here. Will be handled in Bookie
            }

            @Override
            public void diskJustWritable(File disk) {
                // Nothing to handle here. Will be handled in Bookie
            }
        };
    }

    private void relocateIndexFileAndFlushHeader(long ledger, FileInfo fi) throws IOException {
        File currentDir = getLedgerDirForLedger(fi);
        if (ledgerDirsManager.isDirFull(currentDir)) {
            moveLedgerIndexFile(ledger, fi);
        }
        fi.flushHeader();
    }

    /**
     * Get the ledger directory that the ledger index belongs to.
     *
     * @param fi File info of a ledger
     * @return ledger directory that the ledger belongs to.
     */
    private File getLedgerDirForLedger(FileInfo fi) {
        return fi.getLf().getParentFile().getParentFile().getParentFile();
    }

    private void moveLedgerIndexFile(Long l, FileInfo fi) throws NoWritableLedgerDirException, IOException {
        File newLedgerIndexFile = getNewLedgerIndexFile(l, getLedgerDirForLedger(fi));
        fi.moveToNewLocation(newLedgerIndexFile, fi.getSizeSinceLastwrite());
    }

    void flushLedgerHeader(long ledger) throws IOException {
        FileInfo fi = null;
        try {
            fi = getFileInfo(ledger, null);
            relocateIndexFileAndFlushHeader(ledger, fi);
        } catch (Bookie.NoLedgerException nle) {
            // ledger has been deleted
            LOG.info("No ledger {} found when flushing header.", ledger);
            return;
        } finally {
            if (null != fi) {
                fi.release();
            }
        }
    }

    void flushLedgerEntries(long l, List<LedgerEntryPage> entries) throws IOException {
        FileInfo fi = null;
        try {
            Collections.sort(entries, new Comparator<LedgerEntryPage>() {
                @Override
                public int compare(LedgerEntryPage o1, LedgerEntryPage o2) {
                    return (int) (o1.getFirstEntry() - o2.getFirstEntry());
                }
            });
            int[] versions = new int[entries.size()];
            try {
                fi = getFileInfo(l, null);
            } catch (Bookie.NoLedgerException nle) {
                // ledger has been deleted
                LOG.info("No ledger {} found when flushing entries.", l);
                return;
            }

            // flush the header if necessary
            relocateIndexFileAndFlushHeader(l, fi);
            int start = 0;
            long lastOffset = -1;
            for (int i = 0; i < entries.size(); i++) {
                versions[i] = entries.get(i).getVersion();
                if (lastOffset != -1 && (entries.get(i).getFirstEntry() - lastOffset) != entriesPerPage) {
                    // send up a sequential list
                    int count = i - start;
                    if (count == 0) {
                        LOG.warn("Count cannot possibly be zero!");
                    }
                    writeBuffers(l, entries, fi, start, count);
                    start = i;
                }
                lastOffset = entries.get(i).getFirstEntry();
            }
            if (entries.size() - start == 0 && entries.size() != 0) {
                LOG.warn("Nothing to write, but there were entries!");
            }
            writeBuffers(l, entries, fi, start, entries.size() - start);
            for (int i = 0; i < entries.size(); i++) {
                LedgerEntryPage lep = entries.get(i);
                lep.setClean(versions[i]);
            }
            if (LOG.isDebugEnabled()) {
                LOG.debug("Flushed ledger {} with {} pages.", l, entries.size());
            }
        } finally {
            if (fi != null) {
                fi.release();
            }
        }
    }

    private void writeBuffers(Long ledger,
                              List<LedgerEntryPage> entries, FileInfo fi,
                              int start, int count) throws IOException {
        if (LOG.isTraceEnabled()) {
            LOG.trace("Writing {} buffers of {}", count, Long.toHexString(ledger));
        }
        if (count == 0) {
            return;
        }
        ByteBuffer buffs[] = new ByteBuffer[count];
        for (int j = 0; j < count; j++) {
            buffs[j] = entries.get(start + j).getPageToWrite();
            if (entries.get(start + j).getLedger() != ledger) {
                throw new IOException("Writing to " + ledger + " but page belongs to "
                                + entries.get(start + j).getLedger());
            }
        }
        long totalWritten = 0;
        while (buffs[buffs.length - 1].remaining() > 0) {
            long rc = fi.write(buffs, entries.get(start + 0).getFirstEntryPosition());
            if (rc <= 0) {
                throw new IOException("Short write to ledger " + ledger + " rc = " + rc);
            }
            totalWritten += rc;
        }
        if (totalWritten != (long) count * (long) pageSize) {
            throw new IOException("Short write to ledger " + ledger + " wrote " + totalWritten
                            + " expected " + count * pageSize);
        }
    }

    void updatePage(LedgerEntryPage lep) throws IOException {
        if (!lep.isClean()) {
            throw new IOException("Trying to update a dirty page");
        }
        FileInfo fi = null;
        try {
            fi = getFileInfo(lep.getLedger(), null);
            long pos = lep.getFirstEntryPosition();
            if (pos >= fi.size()) {
                lep.zeroPage();
            } else {
                lep.readPage(fi);
            }
        } finally {
            if (fi != null) {
                fi.release();
            }
        }
    }

    long getPersistEntryBeyondInMem(long ledgerId, long lastEntryInMem) throws IOException {
        FileInfo fi = null;
        long lastEntry = lastEntryInMem;
        try {
            fi = getFileInfo(ledgerId, null);
            long size = fi.size();
            // make sure the file size is aligned with index entry size
            // otherwise we may read incorret data
            if (0 != size % LedgerEntryPage.getIndexEntrySize()) {
                LOG.warn("Index file of ledger {} is not aligned with index entry size.", ledgerId);
                size = size - size % LedgerEntryPage.getIndexEntrySize();
            }
            // we may not have the last entry in the cache
            if (size > lastEntry * LedgerEntryPage.getIndexEntrySize()) {
                ByteBuffer bb = ByteBuffer.allocate(pageSize);
                long position = size - pageSize;
                if (position < 0) {
                    position = 0;
                }
                // we read the last page from file size minus page size, so it should not encounter short read
                // exception. if it does, it is an unexpected situation, then throw the exception and fail it immediately.
                try {
                    fi.read(bb, position, false);
                } catch (ShortReadException sre) {
                    // throw a more meaningful exception with ledger id
                    throw new ShortReadException("Short read on ledger " + ledgerId + " : ", sre);
                }
                bb.flip();
                long startingEntryId = position / LedgerEntryPage.getIndexEntrySize();
                for (int i = entriesPerPage - 1; i >= 0; i--) {
                    if (bb.getLong(i * LedgerEntryPage.getIndexEntrySize()) != 0) {
                        if (lastEntry < startingEntryId + i) {
                            lastEntry = startingEntryId + i;
                        }
                        break;
                    }
                }
            }
        } finally {
            if (fi != null) {
                fi.release();
            }
        }
        return lastEntry;
    }

}<|MERGE_RESOLUTION|>--- conflicted
+++ resolved
@@ -176,7 +176,6 @@
      */
     private File getNewLedgerIndexFile(Long ledger, File excludedDir)
                     throws NoWritableLedgerDirException {
-<<<<<<< HEAD
         return getNewLedgerIndexFile(ledger, excludedDir, false);
     }
 
@@ -201,7 +200,7 @@
                     throws NoWritableLedgerDirException {
         File dir = null;
         try {
-            dir = ledgerDirsManager.pickRandomWritableDir(excludedDir);
+            dir = ledgerDirsManager.pickRandomWritableDirForNewIndexFile(excludedDir);
         } catch (NoWritableLedgerDirException e) {
             if (fallback) {
                 dir = ledgerDirsManager.pickRandomDir(excludedDir);
@@ -209,9 +208,6 @@
                 throw e;
             }
         }
-=======
-        File dir = ledgerDirsManager.pickRandomWritableDirForNewIndexFile(excludedDir);
->>>>>>> ccf83ed5
         String ledgerName = getLedgerName(ledger);
         return new File(dir, ledgerName);
     }
