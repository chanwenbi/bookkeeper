--- conflicted
+++ resolved
@@ -110,7 +110,6 @@
     final BookiesHealthInfo bookiesHealthInfo;
     final EnumSet<WriteFlag> writeFlags;
     ScheduledFuture<?> timeoutFuture = null;
-    final BookiesHealthInfo bookiesHealthInfo;
 
     /**
      * Invalid entry id. This value is returned from methods which
@@ -350,19 +349,11 @@
     }
 
     /**
-<<<<<<< HEAD
-     * Get the health info for bookies for this ledger
+     * Get the health info for bookies for this ledger.
      *
      * @return BookiesHealthInfo for every bookie in the write set.
      */
-    public BookiesHealthInfo getBookiesHealthInfo() {
-=======
-     * Get the health info for bookies for this ledger.
-     *
-     * @return BookiesHealthInfo for every bookie in the write set.
-     */
     BookiesHealthInfo getBookiesHealthInfo() {
->>>>>>> ca0ebcbd
         return bookiesHealthInfo;
     }
 
