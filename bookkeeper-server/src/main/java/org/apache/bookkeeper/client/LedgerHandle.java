/*
 *
 * Licensed to the Apache Software Foundation (ASF) under one
 * or more contributor license agreements.  See the NOTICE file
 * distributed with this work for additional information
 * regarding copyright ownership.  The ASF licenses this file
 * to you under the Apache License, Version 2.0 (the
 * "License"); you may not use this file except in compliance
 * with the License.  You may obtain a copy of the License at
 *
 *   http://www.apache.org/licenses/LICENSE-2.0
 *
 * Unless required by applicable law or agreed to in writing,
 * software distributed under the License is distributed on an
 * "AS IS" BASIS, WITHOUT WARRANTIES OR CONDITIONS OF ANY
 * KIND, either express or implied.  See the License for the
 * specific language governing permissions and limitations
 * under the License.
 *
 */
package org.apache.bookkeeper.client;

import static com.google.common.base.Charsets.UTF_8;

import com.google.common.annotations.VisibleForTesting;
import com.google.common.collect.Sets;
import com.google.common.util.concurrent.RateLimiter;
import io.netty.buffer.ByteBuf;
import io.netty.buffer.Unpooled;
import java.security.GeneralSecurityException;
import java.security.NoSuchAlgorithmException;
import java.util.ArrayList;
import java.util.Arrays;
import java.util.Enumeration;
import java.util.HashSet;
import java.util.List;
import java.util.Map;
import java.util.Queue;
import java.util.Set;
import java.util.concurrent.CompletableFuture;
import java.util.concurrent.ConcurrentLinkedQueue;
import java.util.concurrent.RejectedExecutionException;
import java.util.concurrent.atomic.AtomicBoolean;
import java.util.concurrent.atomic.AtomicInteger;
import org.apache.bookkeeper.client.AsyncCallback.AddCallback;
import org.apache.bookkeeper.client.AsyncCallback.AddLacCallback;
import org.apache.bookkeeper.client.AsyncCallback.CloseCallback;
import org.apache.bookkeeper.client.AsyncCallback.ReadCallback;
import org.apache.bookkeeper.client.AsyncCallback.ReadLastConfirmedCallback;
import org.apache.bookkeeper.client.BookKeeper.DigestType;
import org.apache.bookkeeper.net.BookieSocketAddress;
import org.apache.bookkeeper.proto.BookieProtocol;
import org.apache.bookkeeper.proto.BookkeeperInternalCallbacks;
import org.apache.bookkeeper.proto.BookkeeperInternalCallbacks.GenericCallback;
import org.apache.bookkeeper.proto.BookkeeperInternalCallbacks.TimedGenericCallback;
import org.apache.bookkeeper.proto.DataFormats.LedgerMetadataFormat.State;
import org.apache.bookkeeper.stats.Counter;
import org.apache.bookkeeper.stats.Gauge;
import org.apache.bookkeeper.util.OrderedSafeExecutor.OrderedSafeGenericCallback;
import org.apache.bookkeeper.util.SafeRunnable;
import org.slf4j.Logger;
import org.slf4j.LoggerFactory;

/**
 * Ledger handle contains ledger metadata and is used to access the read and
 * write operations to a ledger.
 */
public class LedgerHandle implements AutoCloseable {
    final static Logger LOG = LoggerFactory.getLogger(LedgerHandle.class);

    final byte[] ledgerKey;
    LedgerMetadata metadata;
    final BookKeeper bk;
    final long ledgerId;
    long lastAddPushed;
    volatile long lastAddConfirmed;

    long length;
    final DigestManager macManager;
    final DistributionSchedule distributionSchedule;
    final RateLimiter throttler;
    final boolean enableParallelRecoveryRead;
    final boolean recoveryReadBatchSize;

    /**
     * Invalid entry id. This value is returned from methods which
     * should return an entry id but there is no valid entry available.
     */
    final static public long INVALID_ENTRY_ID = BookieProtocol.INVALID_ENTRY_ID;

    final AtomicInteger blockAddCompletions = new AtomicInteger(0);
    Queue<PendingAddOp> pendingAddOps;
    ExplicitLacFlushPolicy explicitLacFlushPolicy;

    final Counter ensembleChangeCounter;
    final Counter lacUpdateHitsCounter;
    final Counter lacUpdateMissesCounter;

    // This empty master key is used when an empty password is provided which is the hash of an empty string
    private final static byte[] emptyLedgerKey;
    static {
        try {
            emptyLedgerKey = MacDigestManager.genDigest("ledger", new byte[0]);
        } catch (NoSuchAlgorithmException e) {
            throw new RuntimeException(e);
        }
    }

    LedgerHandle(BookKeeper bk, long ledgerId, LedgerMetadata metadata,
                 DigestType digestType, byte[] password)
            throws GeneralSecurityException, NumberFormatException {
        this.bk = bk;
        this.metadata = metadata;
        this.pendingAddOps = new ConcurrentLinkedQueue<PendingAddOp>();
        this.enableParallelRecoveryRead = bk.getConf().getEnableParallelRecoveryRead();
        this.recoveryReadBatchSize = bk.getConf().getRecoveryReadBatchSize();

        if (metadata.isClosed()) {
            lastAddConfirmed = lastAddPushed = metadata.getLastEntryId();
            length = metadata.getLength();
        } else {
            lastAddConfirmed = lastAddPushed = INVALID_ENTRY_ID;
            length = 0;
        }

        this.ledgerId = ledgerId;

        if (bk.getConf().getThrottleValue() > 0) {
            this.throttler = RateLimiter.create(bk.getConf().getThrottleValue());
        } else {
            this.throttler = null;
        }

        macManager = DigestManager.instantiate(ledgerId, password, digestType);

        // If the password is empty, pass the same random ledger key which is generated by the hash of the empty
        // password, so that the bookie can avoid processing the keys for each entry
        this.ledgerKey = password.length > 0 ? MacDigestManager.genDigest("ledger", password) : emptyLedgerKey;
        distributionSchedule = new RoundRobinDistributionSchedule(
                metadata.getWriteQuorumSize(), metadata.getAckQuorumSize(), metadata.getEnsembleSize());

        ensembleChangeCounter = bk.getStatsLogger().getCounter(BookKeeperClientStats.ENSEMBLE_CHANGES);
        lacUpdateHitsCounter = bk.getStatsLogger().getCounter(BookKeeperClientStats.LAC_UPDATE_HITS);
        lacUpdateMissesCounter = bk.getStatsLogger().getCounter(BookKeeperClientStats.LAC_UPDATE_MISSES);
        bk.getStatsLogger().registerGauge(BookKeeperClientStats.PENDING_ADDS,
                                          new Gauge<Integer>() {
                                              public Integer getDefaultValue() {
                                                  return 0;
                                              }
                                              public Integer getSample() {
                                                  return pendingAddOps.size();
                                              }
                                          });
        initializeExplicitLacFlushPolicy();
    }

    protected void initializeExplicitLacFlushPolicy() {
        if (!metadata.isClosed() && bk.getExplicitLacInterval() > 0) {
            explicitLacFlushPolicy = new ExplicitLacFlushPolicy.ExplicitLacFlushPolicyImpl(this);
        } else {
            explicitLacFlushPolicy = ExplicitLacFlushPolicy.VOID_EXPLICITLAC_FLUSH_POLICY;
        }
    }

    /**
     * Get the id of the current ledger
     *
     * @return the id of the ledger
     */
    public long getId() {
        return ledgerId;
    }

    /**
     * Get the last confirmed entry id on this ledger. It reads
     * the local state of the ledger handle, which is different
     * from the readLastConfirmed call. In the case the ledger
     * is not closed and the client is a reader, it is necessary
     * to call readLastConfirmed to obtain an estimate of the
     * last add operation that has been confirmed.
     *
     * @see #readLastConfirmed()
     *
     * @return the last confirmed entry id or {@link #INVALID_ENTRY_ID INVALID_ENTRY_ID} if no entry has been confirmed
     */
    public long getLastAddConfirmed() {
        return lastAddConfirmed;
    }

    /**
     * Get the entry id of the last entry that has been enqueued for addition (but
     * may not have possibly been persited to the ledger)
     *
     * @return the id of the last entry pushed or {@link #INVALID_ENTRY_ID INVALID_ENTRY_ID} if no entry has been pushed
     */
    synchronized public long getLastAddPushed() {
        return lastAddPushed;
    }

    /**
     * Get the Ledger's key/password.
     *
     * @return byte array for the ledger's key/password.
     */
    public byte[] getLedgerKey() {
        return Arrays.copyOf(ledgerKey, ledgerKey.length);
    }

    /**
     * Get the LedgerMetadata
     *
     * @return LedgerMetadata for the LedgerHandle
     */
    LedgerMetadata getLedgerMetadata() {
        return metadata;
    }

    /**
     * Get this ledger's customMetadata map.
     *
     * @return map containing user provided customMetadata.
     */
    public Map<String, byte[]> getCustomMetadata() {
        return metadata.getCustomMetadata();
    }

    /**
     * Get the number of fragments that makeup this ledger
     *
     * @return the count of fragments
     */
    synchronized public long getNumFragments() {
        return metadata.getEnsembles().size();
    }

    /**
     * Get the count of unique bookies that own part of this ledger
     * by going over all the fragments of the ledger.
     *
     * @return count of unique bookies
     */
    synchronized public long getNumBookies() {
        Map<Long, ArrayList<BookieSocketAddress>> m = metadata.getEnsembles();
        Set<BookieSocketAddress> s = Sets.newHashSet();
        for (ArrayList<BookieSocketAddress> aList : m.values()) {
            s.addAll(aList);
        }
        return s.size();
    }

    /**
     * Get the DigestManager
     *
     * @return DigestManager for the LedgerHandle
     */
    DigestManager getDigestManager() {
        return macManager;
    }

    /**
     *  Add to the length of the ledger in bytes.
     *
     * @param delta
     * @return the length of the ledger after the addition
     */
    synchronized long addToLength(long delta) {
        this.length += delta;
        return this.length;
    }

    /**
     * Returns the length of the ledger in bytes.
     *
     * @return the length of the ledger in bytes
     */
    synchronized public long getLength() {
        return this.length;
    }

    /**
     * Get the Distribution Schedule
     *
     * @return DistributionSchedule for the LedgerHandle
     */
    DistributionSchedule getDistributionSchedule() {
        return distributionSchedule;
    }

    void writeLedgerConfig(GenericCallback<Void> writeCb) {
        if (LOG.isDebugEnabled()) {
            LOG.debug("Writing metadata to ledger manager: {}, {}", this.ledgerId, metadata.getVersion());
        }

        bk.getLedgerManager().writeLedgerMetadata(ledgerId, metadata, writeCb);
    }

    /**
     * Close this ledger synchronously.
     * @see #asyncClose
     */
    public void close()
            throws InterruptedException, BKException {
        CompletableFuture<Void> counter = new CompletableFuture<>();

        asyncClose(new SyncCloseCallback(), counter);

        explicitLacFlushPolicy.stopExplicitLacFlush();

        SynchCallbackUtils.waitForResult(counter);
    }

    /**
     * Asynchronous close, any adds in flight will return errors.
     *
     * Closing a ledger will ensure that all clients agree on what the last entry
     * of the ledger is. This ensures that, once the ledger has been closed, all
     * reads from the ledger will return the same set of entries.
     *
     * @param cb
     *          callback implementation
     * @param ctx
     *          control object
     */
    public void asyncClose(CloseCallback cb, Object ctx) {
        asyncCloseInternal(cb, ctx, BKException.Code.LedgerClosedException);
    }

    /**
     * Has the ledger been closed?
     */
    public synchronized boolean isClosed() {
        return metadata.isClosed();
    }

    void asyncCloseInternal(final CloseCallback cb, final Object ctx, final int rc) {
        try {
            doAsyncCloseInternal(cb, ctx, rc);
        } catch (RejectedExecutionException re) {
            if (LOG.isDebugEnabled()) {
                LOG.debug("Failed to close ledger {} : ", ledgerId, re);
            }
            errorOutPendingAdds(bk.getReturnRc(rc));
            cb.closeComplete(bk.getReturnRc(BKException.Code.InterruptedException), this, ctx);
        }
    }

    /**
     * Same as public version of asyncClose except that this one takes an
     * additional parameter which is the return code to hand to all the pending
     * add ops
     *
     * @param cb
     * @param ctx
     * @param rc
     */
    void doAsyncCloseInternal(final CloseCallback cb, final Object ctx, final int rc) {
        bk.mainWorkerPool.submitOrdered(ledgerId, new SafeRunnable() {
            @Override
            public void safeRun() {
                final long prevLastEntryId;
                final long prevLength;
                final State prevState;
                List<PendingAddOp> pendingAdds;

                if (isClosed()) {
                    // TODO: make ledger metadata immutable
                    // Although the metadata is already closed, we don't need to proceed zookeeper metadata update, but
                    // we still need to error out the pending add ops.
                    //
                    // There is a race condition a pending add op is enqueued, after a close op reset ledger metadata state
                    // to unclosed to resolve metadata conflicts. If we don't error out these pending add ops, they would be
                    // leak and never callback.
                    //
                    // The race condition happen in following sequence:
                    // a) ledger L is fenced
                    // b) write entry E encountered LedgerFencedException, trigger ledger close procedure
                    // c) ledger close encountered metadata version exception and set ledger metadata back to open
                    // d) writer tries to write entry E+1, since ledger metadata is still open (reset by c))
                    // e) the close procedure in c) resolved the metadata conflicts and set ledger metadata to closed
                    // f) writing entry E+1 encountered LedgerFencedException which will enter ledger close procedure
                    // g) it would find that ledger metadata is closed, then it callbacks immediately without erroring out any pendings
                    synchronized (LedgerHandle.this) {
                        pendingAdds = drainPendingAddsToErrorOut();
                    }
                    errorOutPendingAdds(rc, pendingAdds);
                    cb.closeComplete(BKException.Code.OK, LedgerHandle.this, ctx);
                    return;
                }

                synchronized(LedgerHandle.this) {
                    prevState = metadata.getState();
                    prevLastEntryId = metadata.getLastEntryId();
                    prevLength = metadata.getLength();

                    // drain pending adds first
                    pendingAdds = drainPendingAddsToErrorOut();

                    // synchronized on LedgerHandle.this to ensure that
                    // lastAddPushed can not be updated after the metadata
                    // is closed.
                    metadata.setLength(length);
                    metadata.close(lastAddConfirmed);
                    lastAddPushed = lastAddConfirmed;
                }

                // error out all pending adds during closing, the callbacks shouldn't be
                // running under any bk locks.
                errorOutPendingAdds(rc, pendingAdds);

                if (LOG.isDebugEnabled()) {
                    LOG.debug("Closing ledger: " + ledgerId + " at entryId: "
                              + metadata.getLastEntryId() + " with this many bytes: " + metadata.getLength());
                }

                final class CloseCb extends OrderedSafeGenericCallback<Void> {
                    CloseCb() {
                        super(bk.mainWorkerPool, ledgerId);
                    }

                    @Override
                    public void safeOperationComplete(final int rc, Void result) {
                        if (rc == BKException.Code.MetadataVersionException) {
                            rereadMetadata(new OrderedSafeGenericCallback<LedgerMetadata>(bk.mainWorkerPool,
                                                                                          ledgerId) {
                                @Override
                                public void safeOperationComplete(int newrc, LedgerMetadata newMeta) {
                                    if (newrc != BKException.Code.OK) {
                                        LOG.error("Error reading new metadata from ledger " + ledgerId
                                                  + " when closing, code=" + newrc);
                                        cb.closeComplete(rc, LedgerHandle.this, ctx);
                                    } else {
                                        metadata.setState(prevState);
                                        if (prevState.equals(State.CLOSED)) {
                                            metadata.close(prevLastEntryId);
                                        }

                                        metadata.setLength(prevLength);
                                        if (!metadata.isNewerThan(newMeta)
                                                && !metadata.isConflictWith(newMeta)) {
                                            // use the new metadata's ensemble, in case re-replication already
                                            // replaced some bookies in the ensemble.
                                            metadata.setEnsembles(newMeta.getEnsembles());
                                            metadata.setVersion(newMeta.version);
                                            metadata.setLength(length);
                                            metadata.close(lastAddConfirmed);
                                            writeLedgerConfig(new CloseCb());
                                            return;
                                        } else {
                                            metadata.setLength(length);
                                            metadata.close(lastAddConfirmed);
                                            LOG.warn("Conditional update ledger metadata for ledger " + ledgerId + " failed.");
                                            cb.closeComplete(rc, LedgerHandle.this, ctx);
                                        }
                                    }
                                }

                                @Override
                                public String toString() {
                                    return String.format("ReReadMetadataForClose(%d)", ledgerId);
                                }
                            });
                        } else if (rc != BKException.Code.OK) {
                            LOG.error("Error update ledger metadata for ledger " + ledgerId + " : " + rc);
                            cb.closeComplete(rc, LedgerHandle.this, ctx);
                        } else {
                            cb.closeComplete(BKException.Code.OK, LedgerHandle.this, ctx);
                        }
                    }

                    @Override
                    public String toString() {
                        return String.format("WriteLedgerConfigForClose(%d)", ledgerId);
                    }
                };

                writeLedgerConfig(new CloseCb());

            }

            @Override
            public String toString() {
                return String.format("CloseLedgerHandle(%d)", ledgerId);
            }
        });
    }

    /**
     * Read a sequence of entries synchronously.
     *
     * @param firstEntry
     *          id of first entry of sequence (included)
     * @param lastEntry
     *          id of last entry of sequence (included)
     *
     * @see #asyncReadEntries(long, long, org.apache.bookkeeper.client.AsyncCallback.ReadCallback, java.lang.Object)
     */
    public Enumeration<LedgerEntry> readEntries(long firstEntry, long lastEntry)
            throws InterruptedException, BKException {
        CompletableFuture<Enumeration<LedgerEntry>> counter = new CompletableFuture<>();

        asyncReadEntries(firstEntry, lastEntry, new SyncReadCallback(), counter);

        return SynchCallbackUtils.waitForResult(counter);
    }

    /**
     * Read a sequence of entries synchronously, allowing to read after the LastAddConfirmed range.<br>
     * This is the same of
     * {@link #asyncReadUnconfirmedEntries(long, long, org.apache.bookkeeper.client.AsyncCallback.ReadCallback, java.lang.Object) }
     *
     * @param firstEntry
     *          id of first entry of sequence (included)
     * @param lastEntry
     *          id of last entry of sequence (included)
     *
     * @see #readEntries(long, long)
     * @see #asyncReadUnconfirmedEntries(long, long, org.apache.bookkeeper.client.AsyncCallback.ReadCallback, java.lang.Object)
     * @see #asyncReadLastConfirmed(org.apache.bookkeeper.client.AsyncCallback.ReadLastConfirmedCallback, java.lang.Object)
     */
    public Enumeration<LedgerEntry> readUnconfirmedEntries(long firstEntry, long lastEntry)
            throws InterruptedException, BKException {
        CompletableFuture<Enumeration<LedgerEntry>> counter = new CompletableFuture<>();

        asyncReadUnconfirmedEntries(firstEntry, lastEntry, new SyncReadCallback(), counter);

        return SynchCallbackUtils.waitForResult(counter);
    }

    /**
     * Read a sequence of entries asynchronously.
     *
     * @param firstEntry
     *          id of first entry of sequence
     * @param lastEntry
     *          id of last entry of sequence
     * @param cb
     *          object implementing read callback interface
     * @param ctx
     *          control object
     */
    public void asyncReadEntries(long firstEntry, long lastEntry, ReadCallback cb, Object ctx) {
        // Little sanity check
        if (firstEntry < 0 || firstEntry > lastEntry) {
            LOG.error("IncorrectParameterException on ledgerId:{} firstEntry:{} lastEntry:{}",
                    new Object[] { ledgerId, firstEntry, lastEntry });
            cb.readComplete(BKException.Code.IncorrectParameterException, this, null, ctx);
            return;
        }

        if (lastEntry > lastAddConfirmed) {
            LOG.error("ReadException on ledgerId:{} firstEntry:{} lastEntry:{}",
                    new Object[] { ledgerId, firstEntry, lastEntry });
            cb.readComplete(BKException.Code.ReadException, this, null, ctx);
            return;
        }

        asyncReadEntriesInternal(firstEntry, lastEntry, cb, ctx);
    }

    /**
     * Read a sequence of entries asynchronously, allowing to read after the LastAddConfirmed range.
     * <br>This is the same of
     * {@link #asyncReadEntries(long, long, org.apache.bookkeeper.client.AsyncCallback.ReadCallback, java.lang.Object) }
     * but it lets the client read without checking the local value of LastAddConfirmed, so that it is possibile to
     * read entries for which the writer has not received the acknowledge yet. <br>
     * For entries which are within the range 0..LastAddConfirmed BookKeeper guarantees that the writer has successfully
     * received the acknowledge.<br>
     * For entries outside that range it is possible that the writer never received the acknoledge
     * and so there is the risk that the reader is seeing entries before the writer and this could result in a consistency
     * issue in some cases.<br>
     * With this method you can even read entries before the LastAddConfirmed and entries after it with one call,
     * the expected consistency will be as described above for each subrange of ids.
     *
     * @param firstEntry
     *          id of first entry of sequence
     * @param lastEntry
     *          id of last entry of sequence
     * @param cb
     *          object implementing read callback interface
     * @param ctx
     *          control object
     *
     * @see #asyncReadEntries(long, long, org.apache.bookkeeper.client.AsyncCallback.ReadCallback, java.lang.Object)
     * @see #asyncReadLastConfirmed(org.apache.bookkeeper.client.AsyncCallback.ReadLastConfirmedCallback, java.lang.Object)
     * @see #readUnconfirmedEntries(long, long)
     */
    public void asyncReadUnconfirmedEntries(long firstEntry, long lastEntry, ReadCallback cb, Object ctx) {
        // Little sanity check
        if (firstEntry < 0 || firstEntry > lastEntry) {
            LOG.error("IncorrectParameterException on ledgerId:{} firstEntry:{} lastEntry:{}",
                    new Object[] { ledgerId, firstEntry, lastEntry });
            cb.readComplete(BKException.Code.IncorrectParameterException, this, null, ctx);
            return;
        }

        asyncReadEntriesInternal(firstEntry, lastEntry, cb, ctx);
    }

    void asyncReadEntriesInternal(long firstEntry, long lastEntry, ReadCallback cb, Object ctx) {
        new PendingReadOp(this, bk.scheduler,
                          firstEntry, lastEntry, cb, ctx).initiate();
    }

    /**
     * Add entry synchronously to an open ledger.
     *
     * @param data
     *         array of bytes to be written to the ledger
     * @return the entryId of the new inserted entry
     */
    public long addEntry(byte[] data) throws InterruptedException, BKException {
        return addEntry(data, 0, data.length);
    }

    /**
     * Add entry synchronously to an open ledger. This can be used only with
     * {@link LedgerHandleAdv} returned through ledgers created with {@link
     * BookKeeper#createLedgerAdv(int, int, int, DigestType, byte[])}.
     *
     *
     * @param entryId
     *            entryId to be added
     * @param data
     *            array of bytes to be written to the ledger
     * @return the entryId of the new inserted entry
     */
    public long addEntry(final long entryId, byte[] data) throws InterruptedException, BKException {
        LOG.error("To use this feature Ledger must be created with createLedgerAdv interface.");
        throw BKException.create(BKException.Code.IllegalOpException);
    }

    /**
     * Add entry synchronously to an open ledger.
     *
     * @param data
     *         array of bytes to be written to the ledger
     * @param offset
     *          offset from which to take bytes from data
     * @param length
     *          number of bytes to take from data
     * @return the entryId of the new inserted entry
     */
    public long addEntry(byte[] data, int offset, int length)
            throws InterruptedException, BKException {
        if (LOG.isDebugEnabled()) {
            LOG.debug("Adding entry {}", data);
        }

        CompletableFuture<Long> counter = new CompletableFuture<>();

        SyncAddCallback callback = new SyncAddCallback();
        asyncAddEntry(data, offset, length, callback, counter);

        return SynchCallbackUtils.waitForResult(counter);
    }

    /**
     * Add entry synchronously to an open ledger. This can be used only with
     * {@link LedgerHandleAdv} returned through ledgers created with {@link
     * BookKeeper#createLedgerAdv(int, int, int, DigestType, byte[])}.
     *
     * @param entryId
     *            entryId to be added.
     * @param data
     *            array of bytes to be written to the ledger
     * @param offset
     *            offset from which to take bytes from data
     * @param length
     *            number of bytes to take from data
     * @return entryId
     */
    public long addEntry(final long entryId, byte[] data, int offset, int length) throws InterruptedException,
            BKException {
        LOG.error("To use this feature Ledger must be created with createLedgerAdv() interface.");
        throw BKException.create(BKException.Code.IllegalOpException);
    }

    /**
     * Add entry asynchronously to an open ledger.
     *
     * @param data
     *          array of bytes to be written
     * @param cb
     *          object implementing callbackinterface
     * @param ctx
     *          some control object
     */
    public void asyncAddEntry(final byte[] data, final AddCallback cb,
                              final Object ctx) {
        asyncAddEntry(data, 0, data.length, cb, ctx);
    }

    /**
     * Add entry asynchronously to an open ledger. This can be used only with
     * {@link LedgerHandleAdv} returned through ledgers created with {@link
     * BookKeeper#createLedgerAdv(int, int, int, DigestType, byte[])}.
     *
     * @param entryId
     *            entryId to be added
     * @param data
     *            array of bytes to be written
     * @param cb
     *            object implementing callbackinterface
     * @param ctx
     *            some control object
     */
    public void asyncAddEntry(final long entryId, final byte[] data, final AddCallback cb, final Object ctx)
            throws BKException {
        LOG.error("To use this feature Ledger must be created with createLedgerAdv() interface.");
        cb.addComplete(BKException.Code.IllegalOpException, LedgerHandle.this, entryId, ctx);
    }

    /**
     * Add entry asynchronously to an open ledger, using an offset and range.
     *
     * @param data
     *          array of bytes to be written
     * @param offset
     *          offset from which to take bytes from data
     * @param length
     *          number of bytes to take from data
     * @param cb
     *          object implementing callbackinterface
     * @param ctx
     *          some control object
     * @throws ArrayIndexOutOfBoundsException if offset or length is negative or
     *          offset and length sum to a value higher than the length of data.
     */
    public void asyncAddEntry(final byte[] data, final int offset, final int length,
                              final AddCallback cb, final Object ctx) {
        if (offset < 0 || length < 0
                || (offset + length) > data.length) {
            throw new ArrayIndexOutOfBoundsException(
                    "Invalid values for offset("+offset
                    +") or length("+length+")");
        }

        PendingAddOp op = new PendingAddOp(LedgerHandle.this, cb, ctx);
        doAsyncAddEntry(op, Unpooled.wrappedBuffer(data, offset, length), cb, ctx);
    }

    public void asyncAddEntry(ByteBuf data, final AddCallback cb, final Object ctx) {
        data.retain();
        PendingAddOp op = new PendingAddOp(LedgerHandle.this, cb, ctx);
        doAsyncAddEntry(op, data, cb, ctx);
    }

    /**
     * Add entry asynchronously to an open ledger, using an offset and range.
     * This can be used only with {@link LedgerHandleAdv} returned through
     * ledgers created with {@link BookKeeper#createLedgerAdv(int, int, int, DigestType, byte[])}.
     *
     * @param entryId
     *            entryId of the entry to add.
     * @param data
     *            array of bytes to be written
     * @param offset
     *            offset from which to take bytes from data
     * @param length
     *            number of bytes to take from data
     * @param cb
     *            object implementing callbackinterface
     * @param ctx
     *            some control object
     * @throws ArrayIndexOutOfBoundsException
     *             if offset or length is negative or offset and length sum to a
     *             value higher than the length of data.
     */
    public void asyncAddEntry(final long entryId, final byte[] data, final int offset, final int length,
            final AddCallback cb, final Object ctx) throws BKException {
        LOG.error("To use this feature Ledger must be created with createLedgerAdv() interface.");
        cb.addComplete(BKException.Code.IllegalOpException, LedgerHandle.this, entryId, ctx);
    }

    /**
     * Make a recovery add entry request. Recovery adds can add to a ledger even
     * if it has been fenced.
     *
     * This is only valid for bookie and ledger recovery, which may need to replicate
     * entries to a quorum of bookies to ensure data safety.
     *
     * Normal client should never call this method.
     */
    void asyncRecoveryAddEntry(final byte[] data, final int offset, final int length,
                               final AddCallback cb, final Object ctx) {
        PendingAddOp op = new PendingAddOp(LedgerHandle.this, cb, ctx).enableRecoveryAdd();
        doAsyncAddEntry(op, Unpooled.wrappedBuffer(data, offset, length), cb, ctx);
    }

    protected void doAsyncAddEntry(final PendingAddOp op, final ByteBuf data, final AddCallback cb, final Object ctx) {
        if (throttler != null) {
            throttler.acquire();
        }

        final long entryId;
        final long currentLength;
        boolean wasClosed = false;
        synchronized(this) {
            // synchronized on this to ensure that
            // the ledger isn't closed between checking and
            // updating lastAddPushed
            if (metadata.isClosed()) {
                wasClosed = true;
                entryId = -1;
                currentLength = 0;
            } else {
                entryId = ++lastAddPushed;
                currentLength = addToLength(data.readableBytes());
                op.setEntryId(entryId);
                pendingAddOps.add(op);
            }
        }

        if (wasClosed) {
            // make sure the callback is triggered in main worker pool
            try {
                bk.mainWorkerPool.submit(new SafeRunnable() {
                    @Override
                    public void safeRun() {
                        LOG.warn("Attempt to add to closed ledger: {}", ledgerId);
                        cb.addComplete(BKException.Code.LedgerClosedException,
                                LedgerHandle.this, INVALID_ENTRY_ID, ctx);
                    }

                    @Override
                    public String toString() {
                        return String.format("AsyncAddEntryToClosedLedger(lid=%d)", ledgerId);
                    }
                });
            } catch (RejectedExecutionException e) {
                cb.addComplete(bk.getReturnRc(BKException.Code.InterruptedException),
                        LedgerHandle.this, INVALID_ENTRY_ID, ctx);
            }
            return;
        }

        try {
            bk.mainWorkerPool.submitOrdered(ledgerId, new SafeRunnable() {
                @Override
                public void safeRun() {
                    ByteBuf toSend = macManager.computeDigestAndPackageForSending(entryId, lastAddConfirmed,
                            currentLength, data);
                    try {
                        op.initiate(toSend, data.readableBytes());
                    } finally {
                        toSend.release();
                    }
                }
                @Override
                public String toString() {
                    return String.format("AsyncAddEntry(lid=%d, eid=%d)", ledgerId, entryId);
                }
            });
        } catch (RejectedExecutionException e) {
            cb.addComplete(bk.getReturnRc(BKException.Code.InterruptedException),
                    LedgerHandle.this, INVALID_ENTRY_ID, ctx);
        }
    }

    synchronized void updateLastConfirmed(long lac, long len) {
        if (lac > lastAddConfirmed) {
            lastAddConfirmed = lac;
            lacUpdateHitsCounter.inc();
        } else {
            lacUpdateMissesCounter.inc();
        }
        lastAddPushed = Math.max(lastAddPushed, lac);
        length = Math.max(length, len);
    }

    /**
     * Obtains asynchronously the last confirmed write from a quorum of bookies. This
     * call obtains the the last add confirmed each bookie has received for this ledger
     * and returns the maximum. If the ledger has been closed, the value returned by this
     * call may not correspond to the id of the last entry of the ledger, since it reads
     * the hint of bookies. Consequently, in the case the ledger has been closed, it may
     * return a different value than getLastAddConfirmed, which returns the local value
     * of the ledger handle.
     *
     * @see #getLastAddConfirmed()
     *
     * @param cb
     * @param ctx
     */

    public void asyncReadLastConfirmed(final ReadLastConfirmedCallback cb, final Object ctx) {
        boolean isClosed;
        long lastEntryId;
        synchronized (this) {
            isClosed = metadata.isClosed();
            lastEntryId = metadata.getLastEntryId();
        }
        if (isClosed) {
            cb.readLastConfirmedComplete(BKException.Code.OK, lastEntryId, ctx);
            return;
        }
        ReadLastConfirmedOp.LastConfirmedDataCallback innercb = new ReadLastConfirmedOp.LastConfirmedDataCallback() {
                @Override
                public void readLastConfirmedDataComplete(int rc, DigestManager.RecoveryData data) {
                    if (rc == BKException.Code.OK) {
                        updateLastConfirmed(data.lastAddConfirmed, data.length);
                        cb.readLastConfirmedComplete(rc, data.lastAddConfirmed, ctx);
                    } else {
                        cb.readLastConfirmedComplete(rc, INVALID_ENTRY_ID, ctx);
                    }
                }
            };
        new ReadLastConfirmedOp(this, innercb).initiate();
    }

    /**
     * Obtains asynchronously the last confirmed write from a quorum of bookies.
     * It is similar as
     * {@link #asyncTryReadLastConfirmed(org.apache.bookkeeper.client.AsyncCallback.ReadLastConfirmedCallback, Object)},
     * but it doesn't wait all the responses from the quorum. It would callback
     * immediately if it received a LAC which is larger than current LAC.
     *
     * @see #asyncTryReadLastConfirmed(org.apache.bookkeeper.client.AsyncCallback.ReadLastConfirmedCallback, Object)
     *
     * @param cb
     *          callback to return read last confirmed
     * @param ctx
     *          callback context
     */
    public void asyncTryReadLastConfirmed(final ReadLastConfirmedCallback cb, final Object ctx) {
        boolean isClosed;
        long lastEntryId;
        synchronized (this) {
            isClosed = metadata.isClosed();
            lastEntryId = metadata.getLastEntryId();
        }
        if (isClosed) {
            cb.readLastConfirmedComplete(BKException.Code.OK, lastEntryId, ctx);
            return;
        }
        ReadLastConfirmedOp.LastConfirmedDataCallback innercb = new ReadLastConfirmedOp.LastConfirmedDataCallback() {
            AtomicBoolean completed = new AtomicBoolean(false);

            @Override
            public void readLastConfirmedDataComplete(int rc, DigestManager.RecoveryData data) {
                if (rc == BKException.Code.OK) {
                    updateLastConfirmed(data.lastAddConfirmed, data.length);
                    if (completed.compareAndSet(false, true)) {
                        cb.readLastConfirmedComplete(rc, data.lastAddConfirmed, ctx);
                    }
                } else {
                    if (completed.compareAndSet(false, true)) {
                        cb.readLastConfirmedComplete(rc, INVALID_ENTRY_ID, ctx);
                    }
                }
            }
        };
        new TryReadLastConfirmedOp(this, innercb, getLastAddConfirmed()).initiate();
    }

    /**
     * Context objects for synchronous call to read last confirmed.
     */
    static class LastConfirmedCtx {
        final static long ENTRY_ID_PENDING = -10;
        long response;
        int rc;

        LastConfirmedCtx() {
            this.response = ENTRY_ID_PENDING;
        }

        void setLastConfirmed(long lastConfirmed) {
            this.response = lastConfirmed;
        }

        long getlastConfirmed() {
            return this.response;
        }

        void setRC(int rc) {
            this.rc = rc;
        }

        int getRC() {
            return this.rc;
        }

        boolean ready() {
            return (this.response != ENTRY_ID_PENDING);
        }
    }

    /**
     * Obtains synchronously the last confirmed write from a quorum of bookies. This call
     * obtains the the last add confirmed each bookie has received for this ledger
     * and returns the maximum. If the ledger has been closed, the value returned by this
     * call may not correspond to the id of the last entry of the ledger, since it reads
     * the hint of bookies. Consequently, in the case the ledger has been closed, it may
     * return a different value than getLastAddConfirmed, which returns the local value
     * of the ledger handle.
     *
     * @see #getLastAddConfirmed()
     *
     * @return The entry id of the last confirmed write or {@link #INVALID_ENTRY_ID INVALID_ENTRY_ID}
     *         if no entry has been confirmed
     * @throws InterruptedException
     * @throws BKException
     */
    public long readLastConfirmed()
            throws InterruptedException, BKException {
        LastConfirmedCtx ctx = new LastConfirmedCtx();
        asyncReadLastConfirmed(new SyncReadLastConfirmedCallback(), ctx);
        synchronized(ctx) {
            while(!ctx.ready()) {
                ctx.wait();
            }
        }

        if(ctx.getRC() != BKException.Code.OK) throw BKException.create(ctx.getRC());
        return ctx.getlastConfirmed();
    }

    /**
     * Obtains synchronously the last confirmed write from a quorum of bookies.
     * It is similar as {@link #readLastConfirmed()}, but it doesn't wait all the responses
     * from the quorum. It would callback immediately if it received a LAC which is larger
     * than current LAC.
     *
     * @see #readLastConfirmed()
     *
     * @return The entry id of the last confirmed write or {@link #INVALID_ENTRY_ID INVALID_ENTRY_ID}
     *         if no entry has been confirmed
     * @throws InterruptedException
     * @throws BKException
     */
    public long tryReadLastConfirmed() throws InterruptedException, BKException {
        LastConfirmedCtx ctx = new LastConfirmedCtx();
        asyncTryReadLastConfirmed(new SyncReadLastConfirmedCallback(), ctx);
        synchronized (ctx) {
            while (!ctx.ready()) {
                ctx.wait();
            }
        }
        if (ctx.getRC() != BKException.Code.OK) throw BKException.create(ctx.getRC());
        return ctx.getlastConfirmed();
    }

    /**
     * Obtains asynchronously the explicit last add confirmed from a quorum of
     * bookies. This call obtains the the explicit last add confirmed each
     * bookie has received for this ledger and returns the maximum. If in the
     * write LedgerHandle, explicitLAC feature is not enabled then this will
     * return {@link #INVALID_ENTRY_ID INVALID_ENTRY_ID}. If the read explicit
     * lastaddconfirmed is greater than getLastAddConfirmed, then it updates the
     * lastAddConfirmed of this ledgerhandle. If the ledger has been closed, it
     * returns the value of the last add confirmed from the metadata.
     *
     * @see #getLastAddConfirmed()
     *
     * @param cb
     *          callback to return read explicit last confirmed
     * @param ctx
     *          callback context
     */
    public void asyncReadExplicitLastConfirmed(final ReadLastConfirmedCallback cb, final Object ctx) {
        boolean isClosed;
        synchronized (this) {
            isClosed = metadata.isClosed();
            if (isClosed) {
                lastAddConfirmed = metadata.getLastEntryId();
                length = metadata.getLength();
            }
        }
        if (isClosed) {
            cb.readLastConfirmedComplete(BKException.Code.OK, lastAddConfirmed, ctx);
            return;
        }

        PendingReadLacOp.LacCallback innercb = new PendingReadLacOp.LacCallback() {

            @Override
            public void getLacComplete(int rc, long lac) {
                if (rc == BKException.Code.OK) {
                    // here we are trying to update lac only but not length
                    updateLastConfirmed(lac, 0);
                    cb.readLastConfirmedComplete(rc, lac, ctx);
                } else {
                    cb.readLastConfirmedComplete(rc, INVALID_ENTRY_ID, ctx);
                }
            }
        };
        new PendingReadLacOp(this, innercb).initiate();
    }

    /**
     * Obtains synchronously the explicit last add confirmed from a quorum of
     * bookies. This call obtains the the explicit last add confirmed each
     * bookie has received for this ledger and returns the maximum. If in the
     * write LedgerHandle, explicitLAC feature is not enabled then this will
     * return {@link #INVALID_ENTRY_ID INVALID_ENTRY_ID}. If the read explicit
     * lastaddconfirmed is greater than getLastAddConfirmed, then it updates the
     * lastAddConfirmed of this ledgerhandle. If the ledger has been closed, it
     * returns the value of the last add confirmed from the metadata.
     *
     * @see #getLastAddConfirmed()
     *
     * @return The entry id of the explicit last confirmed write or
     *         {@link #INVALID_ENTRY_ID INVALID_ENTRY_ID} if no entry has been
     *         confirmed or if explicitLAC feature is not enabled in write
     *         LedgerHandle.
     * @throws InterruptedException
     * @throws BKException
     */
    public long readExplicitLastConfirmed() throws InterruptedException, BKException {
        LastConfirmedCtx ctx = new LastConfirmedCtx();
        asyncReadExplicitLastConfirmed(new SyncReadLastConfirmedCallback(), ctx);
        synchronized (ctx) {
            while (!ctx.ready()) {
                ctx.wait();
            }
        }
        if (ctx.getRC() != BKException.Code.OK) {
            throw BKException.create(ctx.getRC());
        }
        return ctx.getlastConfirmed();
    }

    // close the ledger and send fails to all the adds in the pipeline
    void handleUnrecoverableErrorDuringAdd(int rc) {
        if (metadata.isInRecovery()) {
            // we should not close ledger if ledger is recovery mode
            // otherwise we may lose entry.
            errorOutPendingAdds(rc);
            return;
        }
        LOG.error("Closing ledger {} due to error {}", ledgerId, rc);
        asyncCloseInternal(NoopCloseCallback.instance, null, rc);
    }

    void errorOutPendingAdds(int rc) {
        errorOutPendingAdds(rc, drainPendingAddsToErrorOut());
    }

    synchronized List<PendingAddOp> drainPendingAddsToErrorOut() {
        PendingAddOp pendingAddOp;
        List<PendingAddOp> opsDrained = new ArrayList<PendingAddOp>(pendingAddOps.size());
        while ((pendingAddOp = pendingAddOps.poll()) != null) {
            addToLength(-pendingAddOp.entryLength);
            opsDrained.add(pendingAddOp);
        }
        return opsDrained;
    }

    void errorOutPendingAdds(int rc, List<PendingAddOp> ops) {
        for (PendingAddOp op : ops) {
            op.submitCallback(rc);
        }
    }

    void sendAddSuccessCallbacks() {
        // Start from the head of the queue and proceed while there are
        // entries that have had all their responses come back
        PendingAddOp pendingAddOp;

        while ((pendingAddOp = pendingAddOps.peek()) != null
               && blockAddCompletions.get() == 0) {
            if (!pendingAddOp.completed) {
                if (LOG.isDebugEnabled()) {
                    LOG.debug("pending add not completed: {}", pendingAddOp);
                }
                return;
            }
            // Check if it is the next entry in the sequence.
            if (pendingAddOp.entryId != 0 && pendingAddOp.entryId != lastAddConfirmed + 1) {
                if (LOG.isDebugEnabled()) {
                    LOG.debug("Head of the queue entryId: {} is not lac: {} + 1", pendingAddOp.entryId,
                            lastAddConfirmed);
                }
                return;
            }

            pendingAddOps.remove();
            explicitLacFlushPolicy.updatePiggyBackedLac(lastAddConfirmed);
            lastAddConfirmed = pendingAddOp.entryId;

            pendingAddOp.submitCallback(BKException.Code.OK);
        }

    }

    ArrayList<BookieSocketAddress> replaceBookieInMetadata(final BookieSocketAddress addr, final int bookieIndex)
            throws BKException.BKNotEnoughBookiesException {
        BookieSocketAddress newBookie;
        LOG.info("Handling failure of bookie: {} index: {}", addr, bookieIndex);
        final ArrayList<BookieSocketAddress> newEnsemble = new ArrayList<BookieSocketAddress>();
        final long newEnsembleStartEntry = lastAddConfirmed + 1;

        // avoid parallel ensemble changes to same ensemble.
        synchronized (metadata) {
            newEnsemble.addAll(metadata.currentEnsemble);
            newBookie = bk.bookieWatcher.replaceBookie(metadata.getEnsembleSize(),
                    metadata.getWriteQuorumSize(),
                    metadata.getAckQuorumSize(),
                    metadata.getCustomMetadata(),
                    newEnsemble,
                    bookieIndex, new HashSet<>(Arrays.asList(addr)));


            newEnsemble.set(bookieIndex, newBookie);

            if (LOG.isDebugEnabled()) {
                LOG.debug("Changing ensemble from: " + metadata.currentEnsemble
                        + " to: " + newEnsemble + " for ledger: " + ledgerId
                        + " starting at entry: " + (lastAddConfirmed + 1));
            }

            metadata.addEnsemble(newEnsembleStartEntry, newEnsemble);
        }
        return newEnsemble;
    }

    void handleBookieFailure(final BookieSocketAddress addr, final int bookieIndex) {
        // If this is the first failure,
        // try to submit completed pendingAddOps before this failure.
        if (0 == blockAddCompletions.get()) {
            sendAddSuccessCallbacks();
        }

        blockAddCompletions.incrementAndGet();

        synchronized (metadata) {
            if (!metadata.currentEnsemble.get(bookieIndex).equals(addr)) {
                // ensemble has already changed, failure of this addr is immaterial
                LOG.warn("Write did not succeed to {}, bookieIndex {}, but we have already fixed it.",
                         addr, bookieIndex);
                blockAddCompletions.decrementAndGet();

                // Try to submit completed pendingAddOps, pending by this fix.
                if (0 == blockAddCompletions.get()) {
                    sendAddSuccessCallbacks();
                }

                return;
            }

            try {
                ArrayList<BookieSocketAddress> newEnsemble = replaceBookieInMetadata(addr, bookieIndex);

                EnsembleInfo ensembleInfo = new EnsembleInfo(newEnsemble, bookieIndex,
                                                             addr);
                writeLedgerConfig(new ChangeEnsembleCb(ensembleInfo));
            } catch (BKException.BKNotEnoughBookiesException e) {
                LOG.error("Could not get additional bookie to "
                          + "remake ensemble, closing ledger: " + ledgerId);
                handleUnrecoverableErrorDuringAdd(e.getCode());
                return;
            }
        }
    }

    // Contains newly reformed ensemble, bookieIndex, failedBookieAddress
    private static final class EnsembleInfo {
        private final ArrayList<BookieSocketAddress> newEnsemble;
        private final int bookieIndex;
        private final BookieSocketAddress addr;

        public EnsembleInfo(ArrayList<BookieSocketAddress> newEnsemble, int bookieIndex,
                            BookieSocketAddress addr) {
            this.newEnsemble = newEnsemble;
            this.bookieIndex = bookieIndex;
            this.addr = addr;
        }
    }

    /**
     * Callback which is updating the ledgerMetadata in zk with the newly
     * reformed ensemble. On MetadataVersionException, will reread latest
     * ledgerMetadata and act upon.
     */
    private final class ChangeEnsembleCb extends OrderedSafeGenericCallback<Void> {
        private final EnsembleInfo ensembleInfo;

        ChangeEnsembleCb(EnsembleInfo ensembleInfo) {
            super(bk.mainWorkerPool, ledgerId);
            this.ensembleInfo = ensembleInfo;
        }

        @Override
        public void safeOperationComplete(final int rc, Void result) {
            if (rc == BKException.Code.MetadataVersionException) {
                // We changed the ensemble, but got a version exception. We
                // should still consider this as an ensemble change
                ensembleChangeCounter.inc();
                rereadMetadata(new ReReadLedgerMetadataCb(rc,
                                       ensembleInfo));
                return;
            } else if (rc != BKException.Code.OK) {
                LOG.error("Could not persist ledger metadata while "
                          + "changing ensemble to: "
                          + ensembleInfo.newEnsemble
                          + " , closing ledger");
                handleUnrecoverableErrorDuringAdd(rc);
                return;
            }
            blockAddCompletions.decrementAndGet();

            // We've successfully changed an ensemble
            ensembleChangeCounter.inc();
            // the failed bookie has been replaced
            unsetSuccessAndSendWriteRequest(ensembleInfo.bookieIndex);
        }

        @Override
        public String toString() {
            return String.format("ChangeEnsemble(%d)", ledgerId);
        }
    };

    /**
     * Callback which is reading the ledgerMetadata present in zk. This will try
     * to resolve the version conflicts.
     */
    private final class ReReadLedgerMetadataCb extends OrderedSafeGenericCallback<LedgerMetadata> {
        private final int rc;
        private final EnsembleInfo ensembleInfo;

        ReReadLedgerMetadataCb(int rc, EnsembleInfo ensembleInfo) {
            super(bk.mainWorkerPool, ledgerId);
            this.rc = rc;
            this.ensembleInfo = ensembleInfo;
        }

        @Override
        public void safeOperationComplete(int newrc, LedgerMetadata newMeta) {
            if (newrc != BKException.Code.OK) {
                LOG.error("Error reading new metadata from ledger "
                        + "after changing ensemble, code=" + newrc);
                handleUnrecoverableErrorDuringAdd(rc);
            } else {
                if (!resolveConflict(newMeta)) {
                    LOG.error("Could not resolve ledger metadata conflict "
                            + "while changing ensemble to: "
                            + ensembleInfo.newEnsemble
                            + ", old meta data is \n"
                            + new String(metadata.serialize(), UTF_8)
                            + "\n, new meta data is \n"
                            + new String(newMeta.serialize(), UTF_8)
                            + "\n ,closing ledger");
                    handleUnrecoverableErrorDuringAdd(rc);
                }
            }
        }

        /**
         * Specific resolve conflicts happened when multiple bookies failures in same ensemble.
         * <p>
         * Resolving the version conflicts between local ledgerMetadata and zk
         * ledgerMetadata. This will do the following:
         * <ul>
         * <li>
         * check whether ledgerMetadata state matches of local and zk</li>
         * <li>
         * if the zk ledgerMetadata still contains the failed bookie, then
         * update zookeeper with the newBookie otherwise send write request</li>
         * </ul>
         * </p>
         */
        private boolean resolveConflict(LedgerMetadata newMeta) {
            // make sure the ledger isn't closed by other ones.
            if (metadata.getState() != newMeta.getState()) {
                return false;
            }

            // We should check number of ensembles since there are two kinds of metadata conflicts:
            // - Case 1: Multiple bookies involved in ensemble change.
            //           Number of ensembles should be same in this case.
            // - Case 2: Recovery (Auto/Manually) replaced ensemble and ensemble changed.
            //           The metadata changed due to ensemble change would have one more ensemble
            //           than the metadata changed by recovery.
            int diff = newMeta.getEnsembles().size() - metadata.getEnsembles().size();
            if (0 != diff) {
                if (-1 == diff) {
                    // Case 1: metadata is changed by other ones (e.g. Recovery)
                    return updateMetadataIfPossible(newMeta);
                }
                return false;
            }

            //
            // Case 2:
            //
            // If the failed the bookie is still existed in the metadata (in zookeeper), it means that
            // the ensemble change of the failed bookie is failed due to metadata conflicts. so try to
            // update the ensemble change metadata again. Otherwise, it means that the ensemble change
            // is already succeed, unset the success and re-adding entries.
            if (newMeta.currentEnsemble.get(ensembleInfo.bookieIndex).equals(
                    ensembleInfo.addr)) {
                // If the in-memory data doesn't contains the failed bookie, it means the ensemble change
                // didn't finish, so try to resolve conflicts with the metadata read from zookeeper and
                // update ensemble changed metadata again.
                if (!metadata.currentEnsemble.get(ensembleInfo.bookieIndex)
                        .equals(ensembleInfo.addr)) {
                    return updateMetadataIfPossible(newMeta);
                }
            } else {
                ensembleChangeCounter.inc();
                // We've successfully changed an ensemble
                // the failed bookie has been replaced
                blockAddCompletions.decrementAndGet();
                unsetSuccessAndSendWriteRequest(ensembleInfo.bookieIndex);
            }
            return true;
        }

        private boolean updateMetadataIfPossible(LedgerMetadata newMeta) {
            // if the local metadata is newer than zookeeper metadata, it means that metadata is updated
            // again when it was trying re-reading the metatada, re-kick the reread again
            if (metadata.isNewerThan(newMeta)) {
                rereadMetadata(this);
                return true;
            }
            // make sure the metadata doesn't changed by other ones.
            if (metadata.isConflictWith(newMeta)) {
                return false;
            }
            LOG.info("Resolve ledger metadata conflict while changing ensemble to: {},"
                    + " old meta data is \n {} \n, new meta data is \n {}.", new Object[] {
                    ensembleInfo.newEnsemble, metadata, newMeta });
            // update znode version
            metadata.setVersion(newMeta.getVersion());
            // merge ensemble infos from new meta except last ensemble
            // since they might be modified by recovery tool.
            metadata.mergeEnsembles(newMeta.getEnsembles());
            writeLedgerConfig(new ChangeEnsembleCb(ensembleInfo));
            return true;
        }

        @Override
        public String toString() {
            return String.format("ReReadLedgerMetadata(%d)", ledgerId);
        }
    };

    void unsetSuccessAndSendWriteRequest(final int bookieIndex) {
        for (PendingAddOp pendingAddOp : pendingAddOps) {
            pendingAddOp.unsetSuccessAndSendWriteRequest(bookieIndex);
        }
    }

    void rereadMetadata(final GenericCallback<LedgerMetadata> cb) {
        bk.getLedgerManager().readLedgerMetadata(ledgerId, cb);
    }

    void recover(GenericCallback<Void> finalCb) {
        recover(finalCb, null, false);
    }

    /**
     * Recover the ledger.
     *
     * @param finalCb
     *          callback after recovery is done.
     * @param listener
     *          read entry listener on recovery reads.
     * @param forceRecovery
     *          force the recovery procedure even the ledger metadata shows the ledger is closed.
     */
    void recover(GenericCallback<Void> finalCb,
                 final @VisibleForTesting BookkeeperInternalCallbacks.ReadEntryListener listener,
                 final boolean forceRecovery) {
        final GenericCallback<Void> cb = new TimedGenericCallback<Void>(
            finalCb,
            BKException.Code.OK,
            bk.getRecoverOpLogger());
        boolean wasClosed = false;
        boolean wasInRecovery = false;

        synchronized (this) {
            if (metadata.isClosed()) {
                if (forceRecovery) {
                    wasClosed = false;
                    // mark the ledger back to in recovery state, so it would proceed ledger recovery again.
                    wasInRecovery = false;
                    metadata.markLedgerInRecovery();
                } else {
                    lastAddConfirmed = lastAddPushed = metadata.getLastEntryId();
                    length = metadata.getLength();
                    wasClosed = true;
                }
            } else {
                wasClosed = false;
                if (metadata.isInRecovery()) {
                    wasInRecovery = true;
                } else {
                    wasInRecovery = false;
                    metadata.markLedgerInRecovery();
                }
            }
        }

        if (wasClosed) {
            // We are already closed, nothing to do
            cb.operationComplete(BKException.Code.OK, null);
            return;
        }

        if (wasInRecovery) {
            // if metadata is already in recover, dont try to write again,
            // just do the recovery from the starting point
            new LedgerRecoveryOp(LedgerHandle.this, cb)
<<<<<<< HEAD
                    .parallelRead(bk.getConf().getEnableParallelRecoveryRead())
                    .readBatchSize(bk.getConf().getRecoveryReadBatchSize())
                    .setEntryListener(listener)
=======
                    .parallelRead(enableParallelRecoveryRead)
                    .readBatchSize(recoveryReadBatchSize)
>>>>>>> 5a0635c2
                    .initiate();
            return;
        }

        writeLedgerConfig(new OrderedSafeGenericCallback<Void>(bk.mainWorkerPool, ledgerId) {
            @Override
            public void safeOperationComplete(final int rc, Void result) {
                if (rc == BKException.Code.MetadataVersionException) {
                    rereadMetadata(new OrderedSafeGenericCallback<LedgerMetadata>(bk.mainWorkerPool,
                                                                                  ledgerId) {
                        @Override
                        public void safeOperationComplete(int rc, LedgerMetadata newMeta) {
                            if (rc != BKException.Code.OK) {
                                cb.operationComplete(rc, null);
                            } else {
                                metadata = newMeta;
                                recover(cb, listener, forceRecovery);
                            }
                        }

                        @Override
                        public String toString() {
                            return String.format("ReReadMetadataForRecover(%d)", ledgerId);
                        }
                    });
                } else if (rc == BKException.Code.OK) {
                    // we only could issue recovery operation after we successfully update the ledger state to in recovery
                    // otherwise, it couldn't prevent us advancing last confirmed while the other writer is closing the ledger,
                    // which will cause inconsistent last add confirmed on bookies & zookeeper metadata.
                    new LedgerRecoveryOp(LedgerHandle.this, cb)
<<<<<<< HEAD
                        .parallelRead(bk.getConf().getEnableParallelRecoveryRead())
                        .readBatchSize(bk.getConf().getRecoveryReadBatchSize())
                        .setEntryListener(listener)
                        .initiate();
=======
                            .parallelRead(enableParallelRecoveryRead)
                            .readBatchSize(recoveryReadBatchSize))
                            .initiate();
>>>>>>> 5a0635c2
                } else {
                    LOG.error("Error writing ledger config {} of ledger {}", rc, ledgerId);
                    cb.operationComplete(rc, null);
                }
            }

            @Override
            public String toString() {
                return String.format("WriteLedgerConfigForRecover(%d)", ledgerId);
            }
        });
    }

    static class NoopCloseCallback implements CloseCallback {
        static NoopCloseCallback instance = new NoopCloseCallback();

        @Override
        public void closeComplete(int rc, LedgerHandle lh, Object ctx) {
            if (rc != BKException.Code.OK) {
                LOG.warn("Close failed: " + BKException.getMessage(rc));
            }
            // noop
        }
    }

    static class LastAddConfirmedCallback implements AddLacCallback {
        static final LastAddConfirmedCallback INSTANCE = new LastAddConfirmedCallback();
        /**
         * Implementation of callback interface for synchronous read method.
         *
         * @param rc
         *          return code
         * @param lh
         *          ledger identifier
         * @param ctx
         *          control object
         */
        @Override
        public void addLacComplete(int rc, LedgerHandle lh, Object ctx) {
            if (rc != BKException.Code.OK) {
                LOG.warn("LastAddConfirmedUpdate failed: {} ", BKException.getMessage(rc));
            } else {
                if (LOG.isDebugEnabled()) {
                    LOG.debug("Callback LAC Updated for: {} ", lh.getId());
                }
            }
        }
    }

    static class SyncReadCallback implements ReadCallback {
        /**
         * Implementation of callback interface for synchronous read method.
         *
         * @param rc
         *          return code
         * @param lh
         *          ledger handle
         * @param seq
         *          sequence of entries
         * @param ctx
         *          control object
         */
        @Override
        @SuppressWarnings("unchecked")
        public void readComplete(int rc, LedgerHandle lh,
                                 Enumeration<LedgerEntry> seq, Object ctx) {
            SynchCallbackUtils.finish(rc, seq, (CompletableFuture<Enumeration<LedgerEntry>>)ctx);
        }
    }

    static class SyncAddCallback implements AddCallback {

        /**
         * Implementation of callback interface for synchronous read method.
         *
         * @param rc
         *          return code
         * @param lh
         *          ledger handle
         * @param entry
         *          entry identifier
         * @param ctx
         *          control object
         */
        @Override
        @SuppressWarnings("unchecked")
        public void addComplete(int rc, LedgerHandle lh, long entry, Object ctx) {
            SynchCallbackUtils.finish(rc, entry, (CompletableFuture<Long>)ctx);
        }
    }

    static class SyncReadLastConfirmedCallback implements ReadLastConfirmedCallback {
        /**
         * Implementation of  callback interface for synchronous read last confirmed method.
         */
        @Override
        public void readLastConfirmedComplete(int rc, long lastConfirmed, Object ctx) {
            LastConfirmedCtx lcCtx = (LastConfirmedCtx) ctx;

            synchronized(lcCtx) {
                lcCtx.setRC(rc);
                lcCtx.setLastConfirmed(lastConfirmed);
                lcCtx.notify();
            }
        }
    }

    static class SyncCloseCallback implements CloseCallback {
        /**
         * Close callback method
         *
         * @param rc
         * @param lh
         * @param ctx
         */
        @Override
        @SuppressWarnings("unchecked")
        public void closeComplete(int rc, LedgerHandle lh, Object ctx) {
            SynchCallbackUtils.finish(rc, null, (CompletableFuture<Void>)ctx);
        }
    }
}<|MERGE_RESOLUTION|>--- conflicted
+++ resolved
@@ -1504,14 +1504,9 @@
             // if metadata is already in recover, dont try to write again,
             // just do the recovery from the starting point
             new LedgerRecoveryOp(LedgerHandle.this, cb)
-<<<<<<< HEAD
-                    .parallelRead(bk.getConf().getEnableParallelRecoveryRead())
-                    .readBatchSize(bk.getConf().getRecoveryReadBatchSize())
-                    .setEntryListener(listener)
-=======
                     .parallelRead(enableParallelRecoveryRead)
                     .readBatchSize(recoveryReadBatchSize)
->>>>>>> 5a0635c2
+                    .setEntryListener(listener)
                     .initiate();
             return;
         }
@@ -1542,16 +1537,10 @@
                     // otherwise, it couldn't prevent us advancing last confirmed while the other writer is closing the ledger,
                     // which will cause inconsistent last add confirmed on bookies & zookeeper metadata.
                     new LedgerRecoveryOp(LedgerHandle.this, cb)
-<<<<<<< HEAD
-                        .parallelRead(bk.getConf().getEnableParallelRecoveryRead())
-                        .readBatchSize(bk.getConf().getRecoveryReadBatchSize())
+                        .parallelRead(enableParallelRecoveryRead)
+                        .readBatchSize(recoveryReadBatchSize)
                         .setEntryListener(listener)
                         .initiate();
-=======
-                            .parallelRead(enableParallelRecoveryRead)
-                            .readBatchSize(recoveryReadBatchSize))
-                            .initiate();
->>>>>>> 5a0635c2
                 } else {
                     LOG.error("Error writing ledger config {} of ledger {}", rc, ledgerId);
                     cb.operationComplete(rc, null);
