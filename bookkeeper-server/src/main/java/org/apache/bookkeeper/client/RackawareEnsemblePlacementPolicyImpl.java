--- conflicted
+++ resolved
@@ -68,7 +68,6 @@
 import org.slf4j.Logger;
 import org.slf4j.LoggerFactory;
 
-import static org.apache.bookkeeper.client.RegionAwareEnsemblePlacementPolicy.UNKNOWN_REGION;
 
 /**
  * Simple rackware ensemble placement policy.
@@ -821,23 +820,15 @@
         for (int i = 0; i < writeSet.size(); i++) {
             writeSetWithRegion.put(writeSet.get(i), "");
         }
-<<<<<<< HEAD
-        return reorderReadSequenceWithRegion(ensemble, writeSet, writeSetWithRegion, bookiesHealthInfo, false, "", writeSet.size());
-=======
         return reorderReadSequenceWithRegion(
             ensemble, writeSet, writeSetWithRegion, bookiesHealthInfo, false, "", writeSet.size());
->>>>>>> ca0ebcbd
     }
 
     /**
      * This function orders the read sequence with a given region. For region-unaware policies (e.g.
      * RackAware), we pass in false for regionAware and an empty myRegion. When this happens, any
      * remote list will stay empty. The ordering is as follows (the R* at the beginning of each list item
-<<<<<<< HEAD
      * is only present for region aware policies).
-=======
-     * is only present for region aware policies.
->>>>>>> ca0ebcbd
      *      1. available (local) bookies
      *      2. R* a remote bookie (based on remoteNodeInReorderSequence
      *      3. R* remaining (local) bookies
@@ -966,11 +957,7 @@
         }
         if (firstRemote != -1) {
             int i = 0;
-<<<<<<< HEAD
-            for (;i < remoteNodeInReorderSequence
-=======
             for (; i < remoteNodeInReorderSequence
->>>>>>> ca0ebcbd
                 && i < writeSet.size(); i++) {
                 if ((writeSet.get(i) & MASK_BITS) != LOCAL_MASK) {
                     break;
