/**
 * Licensed to the Apache Software Foundation (ASF) under one
 * or more contributor license agreements.  See the NOTICE file
 * distributed with this work for additional information
 * regarding copyright ownership.  The ASF licenses this file
 * to you under the Apache License, Version 2.0 (the
 * "License"); you may not use this file except in compliance
 * with the License.  You may obtain a copy of the License at
 *
 *     http://www.apache.org/licenses/LICENSE-2.0
 *
 * Unless required by applicable law or agreed to in writing, software
 * distributed under the License is distributed on an "AS IS" BASIS,
 * WITHOUT WARRANTIES OR CONDITIONS OF ANY KIND, either express or implied.
 * See the License for the specific language governing permissions and
 * limitations under the License.
 */
package org.apache.bookkeeper.client;

import com.google.common.annotations.VisibleForTesting;
import java.util.concurrent.ScheduledExecutorService;
import java.util.concurrent.atomic.AtomicBoolean;
import java.util.concurrent.atomic.AtomicLong;

import org.apache.bookkeeper.client.AsyncCallback.AddCallback;
import org.apache.bookkeeper.client.AsyncCallback.CloseCallback;
import org.apache.bookkeeper.client.DigestManager.RecoveryData;
import org.apache.bookkeeper.proto.BookkeeperInternalCallbacks.GenericCallback;
import org.apache.bookkeeper.proto.BookkeeperInternalCallbacks.ReadEntryListener;
import org.slf4j.Logger;
import org.slf4j.LoggerFactory;

/**
 * This class encapsulated the ledger recovery operation. It first does a read
 * with entry-id of -1 (BookieProtocol.LAST_ADD_CONFIRMED) to all bookies. Then
 * starting from the last confirmed entry (from hints in the ledger entries),
 * it reads forward until it is not able to find a particular entry. It closes
 * the ledger at that entry.
 *
 */
class LedgerRecoveryOp implements ReadEntryListener, AddCallback {

    static final Logger LOG = LoggerFactory.getLogger(LedgerRecoveryOp.class);

    final LedgerHandle lh;
    final AtomicLong readCount, writeCount;
    final AtomicBoolean readDone;
    final AtomicBoolean callbackDone;
    volatile long startEntryToRead;
    volatile long endEntryToRead;
    final GenericCallback<Void> cb;
    // keep a copy of metadata for recovery.
    LedgerMetadata metadataForRecovery;
    boolean parallelRead = false;
    int readBatchSize = 1;

    // EntryListener Hook
    @VisibleForTesting
    ReadEntryListener entryListener = null;

    class RecoveryReadOp extends ListenerBasedPendingReadOp {

        RecoveryReadOp(LedgerHandle lh, ScheduledExecutorService scheduler,
                       long startEntryId, long endEntryId,
                       ReadEntryListener cb, Object ctx) {
            super(lh, scheduler, startEntryId, endEntryId, cb, ctx);
        }

        @Override
        protected LedgerMetadata getLedgerMetadata() {
            return metadataForRecovery;
        }

    }

    public LedgerRecoveryOp(LedgerHandle lh, GenericCallback<Void> cb) {
        readCount = new AtomicLong(0);
        writeCount = new AtomicLong(0);
        readDone = new AtomicBoolean(false);
        callbackDone = new AtomicBoolean(false);
        this.cb = cb;
        this.lh = lh;
    }

    LedgerRecoveryOp parallelRead(boolean enabled) {
        this.parallelRead = enabled;
        return this;
    }

    LedgerRecoveryOp readBatchSize(int batchSize) {
        this.readBatchSize = batchSize;
        return this;
    }

    /**
     * Set an entry listener to listen on individual recovery reads during recovery procedure.
     *
     * @param entryListener
     *          entry listener
     * @return ledger recovery operation
     */
    @VisibleForTesting
    LedgerRecoveryOp setEntryListener(ReadEntryListener entryListener) {
        this.entryListener = entryListener;
        return this;
    }

    public void initiate() {
        ReadLastConfirmedOp rlcop = new ReadLastConfirmedOp(lh,
                new ReadLastConfirmedOp.LastConfirmedDataCallback() {
                    public void readLastConfirmedDataComplete(int rc, RecoveryData data) {
                        if (rc == BKException.Code.OK) {
                            lh.lastAddPushed = lh.lastAddConfirmed = data.lastAddConfirmed;
                            lh.length = data.length;
                            startEntryToRead = endEntryToRead = lh.lastAddConfirmed;
                            // keep a copy of ledger metadata before proceeding
                            // ledger recovery
                            metadataForRecovery = new LedgerMetadata(lh.getLedgerMetadata());
                            doRecoveryRead();
                        } else if (rc == BKException.Code.UnauthorizedAccessException) {
                            submitCallback(rc);
                        } else {
                            submitCallback(BKException.Code.ReadException);
                        }
                    }
                });

        /**
         * Enable fencing on this op. When the read request reaches the bookies
         * server it will fence off the ledger, stopping any subsequent operation
         * from writing to it.
         */
        rlcop.initiateWithFencing();
    }

    private void submitCallback(int rc) {
        if (BKException.Code.OK == rc) {
            lh.bk.getRecoverAddCountLogger().registerSuccessfulValue(writeCount.get());
            lh.bk.getRecoverReadCountLogger().registerSuccessfulValue(readCount.get());
        } else {
            lh.bk.getRecoverAddCountLogger().registerFailedValue(writeCount.get());
            lh.bk.getRecoverReadCountLogger().registerFailedValue(readCount.get());
        }
        cb.operationComplete(rc, null);
    }

    /**
     * Try to read past the last confirmed.
     */
    private void doRecoveryRead() {
        if (!callbackDone.get()) {
            startEntryToRead = endEntryToRead + 1;
            endEntryToRead = endEntryToRead + readBatchSize;
            new RecoveryReadOp(lh, lh.bk.scheduler, startEntryToRead, endEntryToRead, this, null)
                    .parallelRead(parallelRead).initiate();
        }
    }

    private void closeAndCallback() {
        if (callbackDone.compareAndSet(false, true)) {
            lh.asyncCloseInternal(new CloseCallback() {
                @Override
                public void closeComplete(int rc, LedgerHandle lh, Object ctx) {
                    if (rc != BKException.Code.OK) {
                        LOG.warn("Close ledger {} failed during recovery: ",
                            LedgerRecoveryOp.this.lh.getId(), BKException.getMessage(rc));
                        submitCallback(rc);
                    } else {
                        submitCallback(BKException.Code.OK);
<<<<<<< HEAD
                        LOG.debug("After closing length is: {}", lh.getLength());
=======
                        if (LOG.isDebugEnabled()) {
                            LOG.debug("After closing length is: {}", lh.getLength());
                        }
>>>>>>> 1f78f92b
                    }
                }
            }, null, BKException.Code.LedgerClosedException);
        }
    }

    @Override
    public void onEntryComplete(int rc, LedgerHandle lh, LedgerEntry entry, Object ctx) {
        // notify entry listener on individual entries being read during ledger recovery.
        ReadEntryListener listener = entryListener;
        if (null != listener) {
            listener.onEntryComplete(rc, lh, entry, ctx);
        }

        // we only trigger recovery add an entry when readDone == false && callbackDone == false
        if (!callbackDone.get() && !readDone.get() && rc == BKException.Code.OK) {
            readCount.incrementAndGet();
            byte[] data = entry.getEntry();

            /*
             * We will add this entry again to make sure it is written to enough
             * replicas. We subtract the length of the data itself, since it will
             * be added again when processing the call to add it.
             */
            synchronized (lh) {
                lh.length = entry.getLength() - (long) data.length;
                // check whether entry id is expected, so we won't overwritten any entries by mistake
                if (entry.getEntryId() != lh.lastAddPushed + 1) {
                    LOG.error("Unexpected to recovery add entry {} as entry {} for ledger {}.",
                              new Object[] { entry.getEntryId(), (lh.lastAddPushed + 1), lh.getId() });
                    rc = BKException.Code.UnexpectedConditionException;
                }
            }
            if (BKException.Code.OK == rc) {
                lh.asyncRecoveryAddEntry(data, 0, data.length, this, null);
                if (entry.getEntryId() == endEntryToRead) {
                    // trigger next batch read
                    doRecoveryRead();
                }
                return;
            }
        }

        // no entry found. stop recovery procedure but wait until recovery add finished.
        if (rc == BKException.Code.NoSuchEntryException || rc == BKException.Code.NoSuchLedgerExistsException) {
            readDone.set(true);
            if (readCount.get() == writeCount.get()) {
                closeAndCallback();
            }
            return;
        }

        // otherwise, some other error, we can't handle
        if (BKException.Code.OK != rc && callbackDone.compareAndSet(false, true)) {
            LOG.error("Failure {} while reading entries: ({} - {}), ledger: {} while recovering ledger",
                      new Object[] { BKException.getMessage(rc), startEntryToRead, endEntryToRead, lh.getId() });
            submitCallback(rc);
        } else if (BKException.Code.OK == rc) {
            // we are here is because we successfully read an entry but readDone was already set to true.
            // this would happen on recovery a ledger than has gaps in the tail.
            LOG.warn("Successfully read entry {} for ledger {}, but readDone is already {}",
                     new Object[] { entry.getEntryId(), lh.getId(), readDone.get() });
        }
        return;
    }

    @Override
    public void addComplete(int rc, LedgerHandle lh, long entryId, Object ctx) {
        if (rc != BKException.Code.OK) {
            LOG.error("Failure " + BKException.getMessage(rc) + " while writing entry: " + (entryId + 1)
                      + " ledger: " + lh.ledgerId + " while recovering ledger");
            if (callbackDone.compareAndSet(false, true)) {
                // Give up, we can't recover from this error
                submitCallback(rc);
            }
            return;
        }
        long numAdd = writeCount.incrementAndGet();
        if (readDone.get() && readCount.get() == numAdd) {
            closeAndCallback();
        }
    }

}<|MERGE_RESOLUTION|>--- conflicted
+++ resolved
@@ -44,7 +44,7 @@
 
     final LedgerHandle lh;
     final AtomicLong readCount, writeCount;
-    final AtomicBoolean readDone;
+    volatile boolean readDone;
     final AtomicBoolean callbackDone;
     volatile long startEntryToRead;
     volatile long endEntryToRead;
@@ -76,7 +76,7 @@
     public LedgerRecoveryOp(LedgerHandle lh, GenericCallback<Void> cb) {
         readCount = new AtomicLong(0);
         writeCount = new AtomicLong(0);
-        readDone = new AtomicBoolean(false);
+        readDone = false;
         callbackDone = new AtomicBoolean(false);
         this.cb = cb;
         this.lh = lh;
@@ -167,13 +167,9 @@
                         submitCallback(rc);
                     } else {
                         submitCallback(BKException.Code.OK);
-<<<<<<< HEAD
-                        LOG.debug("After closing length is: {}", lh.getLength());
-=======
                         if (LOG.isDebugEnabled()) {
                             LOG.debug("After closing length is: {}", lh.getLength());
                         }
->>>>>>> 1f78f92b
                     }
                 }
             }, null, BKException.Code.LedgerClosedException);
@@ -189,7 +185,7 @@
         }
 
         // we only trigger recovery add an entry when readDone == false && callbackDone == false
-        if (!callbackDone.get() && !readDone.get() && rc == BKException.Code.OK) {
+        if (!callbackDone.get() && !readDone && rc == BKException.Code.OK) {
             readCount.incrementAndGet();
             byte[] data = entry.getEntry();
 
@@ -219,7 +215,7 @@
 
         // no entry found. stop recovery procedure but wait until recovery add finished.
         if (rc == BKException.Code.NoSuchEntryException || rc == BKException.Code.NoSuchLedgerExistsException) {
-            readDone.set(true);
+            readDone = true;
             if (readCount.get() == writeCount.get()) {
                 closeAndCallback();
             }
@@ -235,7 +231,7 @@
             // we are here is because we successfully read an entry but readDone was already set to true.
             // this would happen on recovery a ledger than has gaps in the tail.
             LOG.warn("Successfully read entry {} for ledger {}, but readDone is already {}",
-                     new Object[] { entry.getEntryId(), lh.getId(), readDone.get() });
+                     new Object[] { entry.getEntryId(), lh.getId(), readDone });
         }
         return;
     }
@@ -252,7 +248,7 @@
             return;
         }
         long numAdd = writeCount.incrementAndGet();
-        if (readDone.get() && readCount.get() == numAdd) {
+        if (readDone && readCount.get() == numAdd) {
             closeAndCallback();
         }
     }
