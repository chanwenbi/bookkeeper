/**
 *
 * Licensed to the Apache Software Foundation (ASF) under one
 * or more contributor license agreements.  See the NOTICE file
 * distributed with this work for additional information
 * regarding copyright ownership.  The ASF licenses this file
 * to you under the Apache License, Version 2.0 (the
 * "License"); you may not use this file except in compliance
 * with the License.  You may obtain a copy of the License at
 *
 *   http://www.apache.org/licenses/LICENSE-2.0
 *
 * Unless required by applicable law or agreed to in writing,
 * software distributed under the License is distributed on an
 * "AS IS" BASIS, WITHOUT WARRANTIES OR CONDITIONS OF ANY
 * KIND, either express or implied.  See the License for the
 * specific language governing permissions and limitations
 * under the License.
 *
 */
package org.apache.bookkeeper.client;

import java.io.IOException;
import java.util.concurrent.CountDownLatch;
import java.util.concurrent.Executors;
import java.util.concurrent.ScheduledExecutorService;
import java.util.concurrent.TimeUnit;
import java.util.concurrent.locks.ReentrantReadWriteLock;

import com.google.common.base.Preconditions;
import org.apache.bookkeeper.client.AsyncCallback.CreateCallback;
import org.apache.bookkeeper.client.AsyncCallback.DeleteCallback;
import org.apache.bookkeeper.client.AsyncCallback.OpenCallback;
import org.apache.bookkeeper.client.AsyncCallback.IsClosedCallback;
import org.apache.bookkeeper.conf.ClientConfiguration;
import org.apache.bookkeeper.meta.CleanupLedgerManager;
import org.apache.bookkeeper.meta.LedgerIdGenerator;
import org.apache.bookkeeper.meta.LedgerManager;
import org.apache.bookkeeper.meta.LedgerManagerFactory;
import org.apache.bookkeeper.proto.BookieClient;
import org.apache.bookkeeper.proto.BookkeeperInternalCallbacks.GenericCallback;
import org.apache.bookkeeper.stats.NullStatsLogger;
import org.apache.bookkeeper.stats.StatsLogger;
import org.apache.bookkeeper.stats.OpStatsLogger;
import org.apache.bookkeeper.util.OrderedSafeExecutor;
import org.apache.bookkeeper.util.ReflectionUtils;
import org.apache.bookkeeper.zookeeper.BoundExponentialBackoffRetryPolicy;
import org.apache.bookkeeper.zookeeper.ZooKeeperClient;
import org.apache.commons.configuration.ConfigurationException;
import org.apache.zookeeper.KeeperException;
import org.apache.zookeeper.ZooKeeper;
import org.jboss.netty.channel.socket.ClientSocketChannelFactory;
import org.jboss.netty.channel.socket.nio.NioClientSocketChannelFactory;
import org.slf4j.Logger;
import org.slf4j.LoggerFactory;

import com.google.common.util.concurrent.ThreadFactoryBuilder;

/**
 * BookKeeper client. We assume there is one single writer to a ledger at any
 * time.
 *
 * There are four possible operations: start a new ledger, write to a ledger,
 * read from a ledger and delete a ledger.
 *
 * The exceptions resulting from synchronous calls and error code resulting from
 * asynchronous calls can be found in the class {@link BKException}.
 *
 *
 */

public class BookKeeper {

    static final Logger LOG = LoggerFactory.getLogger(BookKeeper.class);

    final ZooKeeper zk;
    final ClientSocketChannelFactory channelFactory;

    // The stats logger for this client.
    private final StatsLogger statsLogger;
    private OpStatsLogger createOpLogger;
    private OpStatsLogger openOpLogger;
    private OpStatsLogger deleteOpLogger;
    private OpStatsLogger readOpLogger;
    private OpStatsLogger addOpLogger;

    // whether the socket factory is one we created, or is owned by whoever
    // instantiated us
    boolean ownChannelFactory = false;
    // whether the zk handle is one we created, or is owned by whoever
    // instantiated us
    boolean ownZKHandle = false;

    final BookieClient bookieClient;
    final BookieWatcher bookieWatcher;

    final OrderedSafeExecutor mainWorkerPool;
    final ScheduledExecutorService scheduler;

    // Ledger manager responsible for how to store ledger meta data
    final LedgerManagerFactory ledgerManagerFactory;
    final LedgerManager ledgerManager;
    final LedgerIdGenerator ledgerIdGenerator;

    // Ensemble Placement Policy
    final EnsemblePlacementPolicy placementPolicy;

    final ClientConfiguration conf;

    // Close State
    boolean closed = false;
    final ReentrantReadWriteLock closeLock = new ReentrantReadWriteLock();

    public static class Builder {
        final ClientConfiguration conf;

        ZooKeeper zk = null;
        ClientSocketChannelFactory channelFactory = null;
        StatsLogger statsLogger = NullStatsLogger.INSTANCE;

        Builder(ClientConfiguration conf) {
            this.conf = conf;
        }

        public Builder setChannelFactory(ClientSocketChannelFactory f) {
            channelFactory = f;
            return this;
        }

        public Builder setZookeeper(ZooKeeper zk) {
            this.zk = zk;
            return this;
        }

        public Builder setStatsLogger(StatsLogger statsLogger) {
            this.statsLogger = statsLogger;
            return this;
        }

        public BookKeeper build() throws IOException, InterruptedException, KeeperException {
            Preconditions.checkNotNull(statsLogger, "No stats logger provided");
            return new BookKeeper(conf, zk, channelFactory, statsLogger);
        }
    }

    public static Builder forConfig(final ClientConfiguration conf) {
        return new Builder(conf);
    }

    /**
     * Create a bookkeeper client. A zookeeper client and a client socket factory
     * will be instantiated as part of this constructor.
     *
     * @param servers
     *          A list of one of more servers on which zookeeper is running. The
     *          client assumes that the running bookies have been registered with
     *          zookeeper under the path
     *          {@link BookieWatcher#bookieRegistrationPath}
     * @throws IOException
     * @throws InterruptedException
     * @throws KeeperException
     */
    public BookKeeper(String servers) throws IOException, InterruptedException,
        KeeperException {
        this(new ClientConfiguration().setZkServers(servers));
    }

    /**
     * Create a bookkeeper client using a configuration object.
     * A zookeeper client and a client socket factory will be
     * instantiated as part of this constructor.
     *
     * @param conf
     *          Client Configuration object
     * @throws IOException
     * @throws InterruptedException
     * @throws KeeperException
     */
    public BookKeeper(final ClientConfiguration conf)
            throws IOException, InterruptedException, KeeperException {
        this(conf, null, null, NullStatsLogger.INSTANCE);
<<<<<<< HEAD
=======
    }

    private static ZooKeeper validateZooKeeper(ZooKeeper zk) throws NullPointerException {
        Preconditions.checkNotNull(zk, "No zookeeper instance provided");
        return zk;
    }

    private static ClientSocketChannelFactory validateChannelFactory(ClientSocketChannelFactory factory)
            throws NullPointerException {
        Preconditions.checkNotNull(factory, "No Channel Factory provided");
        return factory;
>>>>>>> e47fb570
    }

    /**
     * Create a bookkeeper client but use the passed in zookeeper client instead
     * of instantiating one.
     *
     * @param conf
     *          Client Configuration object
     *          {@link ClientConfiguration}
     * @param zk
     *          Zookeeper client instance connected to the zookeeper with which
     *          the bookies have registered
     * @throws IOException
     * @throws InterruptedException
     * @throws KeeperException
     */
    public BookKeeper(ClientConfiguration conf, ZooKeeper zk)
            throws IOException, InterruptedException, KeeperException {

        this(conf, validateZooKeeper(zk), new NioClientSocketChannelFactory(
                Executors.newCachedThreadPool(new ThreadFactoryBuilder()
                        .setNameFormat("BookKeeper-NIOBoss-%d").build()),
                Executors.newCachedThreadPool(new ThreadFactoryBuilder()
                        .setNameFormat("BookKeeper-NIOWorker-%d").build())));
    }

    /**
     * Create a bookkeeper client but use the passed in zookeeper client and
     * client socket channel factory instead of instantiating those.
     *
     * @param conf
     *          Client Configuration Object
     *          {@link ClientConfiguration}
     * @param zk
     *          Zookeeper client instance connected to the zookeeper with which
     *          the bookies have registered. The ZooKeeper client must be connected
     *          before it is passed to BookKeeper. Otherwise a KeeperException is thrown.
     * @param channelFactory
     *          A factory that will be used to create connections to the bookies
     * @throws IOException
     * @throws InterruptedException
     * @throws KeeperException if the passed zk handle is not connected
     */
    public BookKeeper(ClientConfiguration conf, ZooKeeper zk, ClientSocketChannelFactory channelFactory)
            throws IOException, InterruptedException, KeeperException {
        this(conf, validateZooKeeper(zk), validateChannelFactory(channelFactory), NullStatsLogger.INSTANCE);
    }

    /**
     * Contructor for use with the builder. Other constructors also use it.
     */
    private BookKeeper(ClientConfiguration conf,
                       ZooKeeper zkc,
                       ClientSocketChannelFactory channelFactory,
                       StatsLogger statsLogger)
            throws IOException, InterruptedException, KeeperException {
        this.conf = conf;

        // initialize zookeeper client
        if (zkc == null) {
            this.zk = ZooKeeperClient.newBuilder()
                    .connectString(conf.getZkServers())
                    .sessionTimeoutMs(conf.getZkTimeout())
                    .operationRetryPolicy(new BoundExponentialBackoffRetryPolicy(conf.getZkTimeout(),
                            conf.getZkTimeout(), 0))
                    .statsLogger(statsLogger)
                    .build();
            this.ownZKHandle = true;
        } else {
            if (!zkc.getState().isConnected()) {
                LOG.error("Unconnected zookeeper handle passed to bookkeeper");
                throw KeeperException.create(KeeperException.Code.CONNECTIONLOSS);
            }
            this.zk = zkc;
            this.ownZKHandle = false;
        }

        // initialize channel factory
        if (null == channelFactory) {
            ThreadFactoryBuilder tfb = new ThreadFactoryBuilder();
            this.channelFactory = new NioClientSocketChannelFactory(
                    Executors.newCachedThreadPool(tfb.setNameFormat(
                            "BookKeeper-NIOBoss-%d").build()),
                    Executors.newCachedThreadPool(tfb.setNameFormat(
                            "BookKeeper-NIOWorker-%d").build()));
            this.ownChannelFactory = true;
        } else {
            this.channelFactory = channelFactory;
            this.ownChannelFactory = false;
        }

        // initialize scheduler
        ThreadFactoryBuilder tfb = new ThreadFactoryBuilder().setNameFormat(
                "BookKeeperClientScheduler-%d");
        this.scheduler = Executors
                .newSingleThreadScheduledExecutor(tfb.build());

        // initialize stats logger
        this.statsLogger = statsLogger.scope(BookKeeperClientStats.CLIENT_SCOPE);
        initOpLoggers(this.statsLogger);

        // initialize the ensemble placement
        this.placementPolicy = initializeEnsemblePlacementPolicy(conf);

        // initialize main worker pool
<<<<<<< HEAD
        this.mainWorkerPool = new OrderedSafeExecutor(conf.getNumWorkerThreads(),
                "BookKeeperClientWorker");

        // initialize bookie client
        this.bookieClient = new BookieClient(conf, this.channelFactory, this.mainWorkerPool, statsLogger);
        this.bookieWatcher = new BookieWatcher(conf, this.scheduler, this.placementPolicy, this);
        this.bookieWatcher.readBookiesBlocking();

        // initialize ledger manager
        this.ledgerManagerFactory = LedgerManagerFactory.newLedgerManagerFactory(conf, this.zk);
        this.ledgerManager = new CleanupLedgerManager(ledgerManagerFactory.newLedgerManager());
=======
        this.mainWorkerPool = OrderedSafeExecutor.newBuilder()
                .name("BookKeeperClientWorker")
                .numThreads(conf.getNumWorkerThreads())
                .statsLogger(statsLogger)
                .traceTaskExecution(conf.getEnableTaskExecutionStats())
                .traceTaskWarnTimeMicroSec(conf.getTaskExecutionWarnTimeMicros())
                .build();

        // initialize bookie client
        this.bookieClient = new BookieClient(conf, this.channelFactory, this.mainWorkerPool, statsLogger);
        this.bookieWatcher = new BookieWatcher(conf, this.scheduler, this.placementPolicy, this);
        this.bookieWatcher.readBookiesBlocking();

        // initialize ledger manager
        this.ledgerManagerFactory = LedgerManagerFactory.newLedgerManagerFactory(conf, this.zk);
        this.ledgerManager = new CleanupLedgerManager(ledgerManagerFactory.newLedgerManager());
        this.ledgerIdGenerator = ledgerManagerFactory.newLedgerIdGenerator();
>>>>>>> e47fb570
    }

    private EnsemblePlacementPolicy initializeEnsemblePlacementPolicy(ClientConfiguration conf)
        throws IOException {
        try {
            Class<? extends EnsemblePlacementPolicy> policyCls = conf.getEnsemblePlacementPolicy();
            return ReflectionUtils.newInstance(policyCls).initialize(conf);
        } catch (ConfigurationException e) {
            throw new IOException("Failed to initialize ensemble placement policy : ", e);
        }
    }

    int getReturnRc(int rc) {
        if (BKException.Code.OK == rc) {
            return rc;
        } else {
            if (bookieClient.isClosed()) {
                return BKException.Code.ClientClosedException;
            } else {
                return rc;
            }
        }
    }

    LedgerManager getLedgerManager() {
        return ledgerManager;
    }

    LedgerIdGenerator getLedgerIdGenerator() {
        return ledgerIdGenerator;
    }

    /**
     * There are 2 digest types that can be used for verification. The CRC32 is
     * cheap to compute but does not protect against byzantine bookies (i.e., a
     * bookie might report fake bytes and a matching CRC32). The MAC code is more
     * expensive to compute, but is protected by a password, i.e., a bookie can't
     * report fake bytes with a mathching MAC unless it knows the password
     */
    public enum DigestType {
        MAC, CRC32
    }

    ZooKeeper getZkHandle() {
        return zk;
    }

    protected ClientConfiguration getConf() {
        return conf;
    }

    StatsLogger getStatsLogger() {
        return statsLogger;
    }

    /**
     * Get the BookieClient, currently used for doing bookie recovery.
     *
     * @return BookieClient for the BookKeeper instance.
     */
    BookieClient getBookieClient() {
        return bookieClient;
    }

    /**
     * Creates a new ledger asynchronously. To create a ledger, we need to specify
     * the ensemble size, the quorum size, the digest type, a password, a callback
     * implementation, and an optional control object. The ensemble size is how
     * many bookies the entries should be striped among and the quorum size is the
     * degree of replication of each entry. The digest type is either a MAC or a
     * CRC. Note that the CRC option is not able to protect a client against a
     * bookie that replaces an entry. The password is used not only to
     * authenticate access to a ledger, but also to verify entries in ledgers.
     *
     * @param ensSize
     *          number of bookies over which to stripe entries
     * @param writeQuorumSize
     *          number of bookies each entry will be written to. each of these bookies
     *          must acknowledge the entry before the call is completed.
     * @param digestType
     *          digest type, either MAC or CRC32
     * @param passwd
     *          password
     * @param cb
     *          createCallback implementation
     * @param ctx
     *          optional control object
     */
    public void asyncCreateLedger(final int ensSize,
                                  final int writeQuorumSize,
                                  final DigestType digestType,
                                  final byte[] passwd, final CreateCallback cb, final Object ctx)
    {
        asyncCreateLedger(ensSize, writeQuorumSize, writeQuorumSize, digestType, passwd, cb, ctx);
    }

    /**
     * Creates a new ledger asynchronously. Ledgers created with this call have
     * a separate write quorum and ack quorum size. The write quorum must be larger than
     * the ack quorum.
     *
     * Separating the write and the ack quorum allows the BookKeeper client to continue
     * writing when a bookie has failed but the failure has not yet been detected. Detecting
     * a bookie has failed can take a number of seconds, as configured by the read timeout
     * {@link ClientConfiguration#getReadTimeout()}. Once the bookie failure is detected,
     * that bookie will be removed from the ensemble.
     *
     * The other parameters match those of {@link #asyncCreateLedger(int, int, DigestType, byte[],
     *                                      AsyncCallback.CreateCallback, Object)}
     *
     * @param ensSize
     *          number of bookies over which to stripe entries
     * @param writeQuorumSize
     *          number of bookies each entry will be written to
     * @param ackQuorumSize
     *          number of bookies which must acknowledge an entry before the call is completed
     * @param digestType
     *          digest type, either MAC or CRC32
     * @param passwd
     *          password
     * @param cb
     *          createCallback implementation
     * @param ctx
     *          optional control object
     */

    public void asyncCreateLedger(final int ensSize,
                                  final int writeQuorumSize,
                                  final int ackQuorumSize,
                                  final DigestType digestType,
                                  final byte[] passwd, final CreateCallback cb, final Object ctx) {
        if (writeQuorumSize < ackQuorumSize) {
            throw new IllegalArgumentException("Write quorum must be larger than ack quorum");
        }
        closeLock.readLock().lock();
        try {
            if (closed) {
                cb.createComplete(BKException.Code.ClientClosedException, null, ctx);
                return;
            }
            new LedgerCreateOp(BookKeeper.this, ensSize, writeQuorumSize,
                               ackQuorumSize, digestType, passwd, cb, ctx)
                .initiate();
        } finally {
            closeLock.readLock().unlock();
        }
    }


    /**
     * Creates a new ledger. Default of 3 servers, and quorum of 2 servers.
     *
     * @param digestType
     *          digest type, either MAC or CRC32
     * @param passwd
     *          password
     * @return a handle to the newly created ledger
     * @throws InterruptedException
     * @throws BKException
     */
    public LedgerHandle createLedger(DigestType digestType, byte passwd[])
            throws BKException, InterruptedException {
        return createLedger(3, 2, digestType, passwd);
    }

    /**
     * Synchronous call to create ledger. Parameters match those of
     * {@link #asyncCreateLedger(int, int, DigestType, byte[],
     *                           AsyncCallback.CreateCallback, Object)}
     *
     * @param ensSize
     * @param qSize
     * @param digestType
     * @param passwd
     * @return a handle to the newly created ledger
     * @throws InterruptedException
     * @throws BKException
     */
    public LedgerHandle createLedger(int ensSize, int qSize,
                                     DigestType digestType, byte passwd[])
            throws InterruptedException, BKException {
        return createLedger(ensSize, qSize, qSize, digestType, passwd);
    }

    /**
     * Synchronous call to create ledger. Parameters match those of
     * {@link #asyncCreateLedger(int, int, int, DigestType, byte[],
     *                           AsyncCallback.CreateCallback, Object)}
     *
     * @param ensSize
     * @param writeQuorumSize
     * @param ackQuorumSize
     * @param digestType
     * @param passwd
     * @return a handle to the newly created ledger
     * @throws InterruptedException
     * @throws BKException
     */
    public LedgerHandle createLedger(int ensSize, int writeQuorumSize, int ackQuorumSize,
                                     DigestType digestType, byte passwd[])
            throws InterruptedException, BKException {
        SyncCounter counter = new SyncCounter();
        counter.inc();
        /*
         * Calls asynchronous version
         */
        asyncCreateLedger(ensSize, writeQuorumSize, ackQuorumSize, digestType, passwd,
                          new SyncCreateCallback(), counter);

        /*
         * Wait
         */
        counter.block(0);
        if (counter.getrc() != BKException.Code.OK) {
            LOG.error("Error while creating ledger : {}", counter.getrc());
            throw BKException.create(counter.getrc());
        } else if (counter.getLh() == null) {
            LOG.error("Unexpected condition : no ledger handle returned for a success ledger creation");
            throw BKException.create(BKException.Code.UnexpectedConditionException);
        }

        return counter.getLh();
    }

    /**
     * Synchronous call to create ledger.
     * Creates a new ledger asynchronously and returns {@link LedgerHandleAdv} which can accept entryId.
     * Parameters must match those of
     * {@link #asyncCreateLedgerAdv(int, int, int, DigestType, byte[],
     *                           AsyncCallback.CreateCallback, Object)}
     *
     * @param ensSize
     * @param writeQuorumSize
     * @param ackQuorumSize
     * @param digestType
     * @param passwd
     * @return a handle to the newly created ledger
     * @throws InterruptedException
     * @throws BKException
     */
    public LedgerHandle createLedgerAdv(int ensSize, int writeQuorumSize, int ackQuorumSize,
                                        DigestType digestType, byte passwd[])
            throws InterruptedException, BKException {
        SyncCounter counter = new SyncCounter();
        counter.inc();
        /*
         * Calls asynchronous version
         */
        asyncCreateLedgerAdv(ensSize, writeQuorumSize, ackQuorumSize, digestType, passwd,
                             new SyncCreateCallback(), counter);

        /*
         * Wait
         */
        counter.block(0);
        if (counter.getrc() != BKException.Code.OK) {
            LOG.error("Error while creating ledger : {}", counter.getrc());
            throw BKException.create(counter.getrc());
        } else if (counter.getLh() == null) {
            LOG.error("Unexpected condition : no ledger handle returned for a success ledger creation");
            throw BKException.create(BKException.Code.UnexpectedConditionException);
        }

        return counter.getLh();
    }

    /**
     * Creates a new ledger asynchronously and returns {@link LedgerHandleAdv}
     * which can accept entryId.  Ledgers created with this call have ability to accept
     * a separate write quorum and ack quorum size. The write quorum must be larger than
     * the ack quorum.
     *
     * Separating the write and the ack quorum allows the BookKeeper client to continue
     * writing when a bookie has failed but the failure has not yet been detected. Detecting
     * a bookie has failed can take a number of seconds, as configured by the read timeout
     * {@link ClientConfiguration#getReadTimeout()}. Once the bookie failure is detected,
     * that bookie will be removed from the ensemble.
     *
     * The other parameters match those of {@link #asyncCreateLedger(int, int, DigestType, byte[],
     *                                      AsyncCallback.CreateCallback, Object)}
     *
     * @param ensSize
     *          number of bookies over which to stripe entries
     * @param writeQuorumSize
     *          number of bookies each entry will be written to
     * @param ackQuorumSize
     *          number of bookies which must acknowledge an entry before the call is completed
     * @param digestType
     *          digest type, either MAC or CRC32
     * @param passwd
     *          password
     * @param cb
     *          createCallback implementation
     * @param ctx
     *          optional control object
     */
    public void asyncCreateLedgerAdv(final int ensSize,
                                     final int writeQuorumSize,
                                     final int ackQuorumSize,
                                     final DigestType digestType,
                                     final byte[] passwd, final CreateCallback cb, final Object ctx) {
        if (writeQuorumSize < ackQuorumSize) {
            throw new IllegalArgumentException("Write quorum must be larger than ack quorum");
        }
        closeLock.readLock().lock();
        try {
            if (closed) {
                cb.createComplete(BKException.Code.ClientClosedException, null, ctx);
                return;
            }
            new LedgerCreateOp(BookKeeper.this, ensSize, writeQuorumSize,
                               ackQuorumSize, digestType, passwd, cb, ctx).initiateAdv();
        } finally {
            closeLock.readLock().unlock();
        }
    }

    /**
     * Open existing ledger asynchronously for reading.
     *
     * Opening a ledger with this method invokes fencing and recovery on the ledger
     * if the ledger has not been closed. Fencing will block all other clients from
     * writing to the ledger. Recovery will make sure that the ledger is closed
     * before reading from it.
     *
     * Recovery also makes sure that any entries which reached one bookie, but not a
     * quorum, will be replicated to a quorum of bookies. This occurs in cases were
     * the writer of a ledger crashes after sending a write request to one bookie but
     * before being able to send it to the rest of the bookies in the quorum.
     *
     * If the ledger is already closed, neither fencing nor recovery will be applied.
     *
     * @see LedgerHandle#asyncClose
     *
     * @param lId
     *          ledger identifier
     * @param digestType
     *          digest type, either MAC or CRC32
     * @param passwd
     *          password
     * @param ctx
     *          optional control object
     */
    public void asyncOpenLedger(final long lId, final DigestType digestType, final byte passwd[],
                                final OpenCallback cb, final Object ctx) {
        closeLock.readLock().lock();
        try {
            if (closed) {
                cb.openComplete(BKException.Code.ClientClosedException, null, ctx);
                return;
            }
            new LedgerOpenOp(BookKeeper.this, lId, digestType, passwd, cb, ctx).initiate();
        } finally {
            closeLock.readLock().unlock();
        }
    }

    /**
     * Open existing ledger asynchronously for reading, but it does not try to
     * recover the ledger if it is not yet closed. The application needs to use
     * it carefully, since the writer might have crashed and ledger will remain
     * unsealed forever if there is no external mechanism to detect the failure
     * of the writer and the ledger is not open in a safe manner, invoking the
     * recovery procedure.
     *
     * Opening a ledger without recovery does not fence the ledger. As such, other
     * clients can continue to write to the ledger.
     *
     * This method returns a read only ledger handle. It will not be possible
     * to add entries to the ledger. Any attempt to add entries will throw an
     * exception.
     *
     * Reads from the returned ledger will only be able to read entries up until
     * the lastConfirmedEntry at the point in time at which the ledger was opened.
     *
     * @param lId
     *          ledger identifier
     * @param digestType
     *          digest type, either MAC or CRC32
     * @param passwd
     *          password
     * @param ctx
     *          optional control object
     */
    public void asyncOpenLedgerNoRecovery(final long lId, final DigestType digestType, final byte passwd[],
                                          final OpenCallback cb, final Object ctx) {
        closeLock.readLock().lock();
        try {
            if (closed) {
                cb.openComplete(BKException.Code.ClientClosedException, null, ctx);
                return;
            }
            new LedgerOpenOp(BookKeeper.this, lId, digestType, passwd, cb, ctx).initiateWithoutRecovery();
        } finally {
            closeLock.readLock().unlock();
        }
    }


    /**
     * Synchronous open ledger call
     *
     * @see #asyncOpenLedger
     * @param lId
     *          ledger identifier
     * @param digestType
     *          digest type, either MAC or CRC32
     * @param passwd
     *          password
     * @return a handle to the open ledger
     * @throws InterruptedException
     * @throws BKException
     */

    public LedgerHandle openLedger(long lId, DigestType digestType, byte passwd[])
            throws BKException, InterruptedException {
        SyncCounter counter = new SyncCounter();
        counter.inc();

        /*
         * Calls async open ledger
         */
        asyncOpenLedger(lId, digestType, passwd, new SyncOpenCallback(), counter);

        /*
         * Wait
         */
        counter.block(0);
        if (counter.getrc() != BKException.Code.OK)
            throw BKException.create(counter.getrc());

        return counter.getLh();
    }

    /**
     * Synchronous, unsafe open ledger call
     *
     * @see #asyncOpenLedgerNoRecovery
     * @param lId
     *          ledger identifier
     * @param digestType
     *          digest type, either MAC or CRC32
     * @param passwd
     *          password
     * @return a handle to the open ledger
     * @throws InterruptedException
     * @throws BKException
     */

    public LedgerHandle openLedgerNoRecovery(long lId, DigestType digestType, byte passwd[])
            throws BKException, InterruptedException {
        SyncCounter counter = new SyncCounter();
        counter.inc();

        /*
         * Calls async open ledger
         */
        asyncOpenLedgerNoRecovery(lId, digestType, passwd,
                                  new SyncOpenCallback(), counter);

        /*
         * Wait
         */
        counter.block(0);
        if (counter.getrc() != BKException.Code.OK)
            throw BKException.create(counter.getrc());

        return counter.getLh();
    }

    /**
     * Deletes a ledger asynchronously.
     *
     * @param lId
     *            ledger Id
     * @param cb
     *            deleteCallback implementation
     * @param ctx
     *            optional control object
     */
    public void asyncDeleteLedger(final long lId, final DeleteCallback cb, final Object ctx) {
        closeLock.readLock().lock();
        try {
            if (closed) {
                cb.deleteComplete(BKException.Code.ClientClosedException, ctx);
                return;
            }
            new LedgerDeleteOp(BookKeeper.this, lId, cb, ctx).initiate();
        } finally {
            closeLock.readLock().unlock();
        }
    }


    /**
     * Synchronous call to delete a ledger. Parameters match those of
     * {@link #asyncDeleteLedger(long, AsyncCallback.DeleteCallback, Object)}
     *
     * @param lId
     *            ledgerId
     * @throws InterruptedException
     * @throws BKException.BKNoSuchLedgerExistsException if the ledger doesn't exist
     * @throws BKException
     */
    public void deleteLedger(long lId) throws InterruptedException, BKException {
        SyncCounter counter = new SyncCounter();
        counter.inc();
        // Call asynchronous version
        asyncDeleteLedger(lId, new SyncDeleteCallback(), counter);
        // Wait
        counter.block(0);
        if (counter.getrc() != BKException.Code.OK) {
            LOG.error("Error deleting ledger " + lId + " : " + counter.getrc());
            throw BKException.create(counter.getrc());
        }
    }

    /**
     * Check asynchronously whether the ledger with identifier <i>lId</i>
     * has been closed.
     *
     * @param lId   ledger identifier
     * @param cb    callback method
     */
    public void asyncIsClosed(long lId, final IsClosedCallback cb, final Object ctx){
        ledgerManager.readLedgerMetadata(lId, new GenericCallback<LedgerMetadata>(){
            public void operationComplete(int rc, LedgerMetadata lm){
                if (rc == BKException.Code.OK) {
                    cb.isClosedComplete(rc, lm.isClosed(), ctx);
                } else {
                    cb.isClosedComplete(rc, false, ctx);
                }
            }
        });
    }

    /**
     * Check whether the ledger with identifier <i>lId</i>
     * has been closed.
     *
     * @param lId
     * @return boolean true if ledger has been closed
     * @throws BKException
     */
    public boolean isClosed(long lId)
    throws BKException, InterruptedException {
        final class Result {
            int rc;
            boolean isClosed;
            final CountDownLatch notifier = new CountDownLatch(1);
        }

        final Result result = new Result();

        final IsClosedCallback cb = new IsClosedCallback(){
            public void isClosedComplete(int rc, boolean isClosed, Object ctx){
                    result.isClosed = isClosed;
                    result.rc = rc;
                    result.notifier.countDown();
            }
        };

        /*
         * Call asynchronous version of isClosed
         */
        asyncIsClosed(lId, cb, null);

        /*
         * Wait for callback
         */
        result.notifier.await();

        if (result.rc != BKException.Code.OK) {
            throw BKException.create(result.rc);
        }

        return result.isClosed;
    }

    /**
     * Shuts down client.
     *
     */
    public void close() throws InterruptedException, BKException {
        closeLock.writeLock().lock();
        try {
            if (closed) {
                return;
            }
            closed = true;
        } finally {
            closeLock.writeLock().unlock();
        }

        // Close bookie client so all pending bookie requests would be failed
        // which will reject any incoming bookie requests.
        bookieClient.close();
        try {
            // Close ledger manage so all pending metadata requests would be failed
            // which will reject any incoming metadata requests.
            ledgerManager.close();
            ledgerIdGenerator.close();
            ledgerManagerFactory.uninitialize();
        } catch (IOException ie) {
            LOG.error("Failed to close ledger manager : ", ie);
        }

        // Close the scheduler
        scheduler.shutdown();
        if (!scheduler.awaitTermination(10, TimeUnit.SECONDS)) {
            LOG.warn("The scheduler did not shutdown cleanly");
        }
        mainWorkerPool.shutdown();
        if (!mainWorkerPool.awaitTermination(10, TimeUnit.SECONDS)) {
            LOG.warn("The mainWorkerPool did not shutdown cleanly");
        }

        if (ownChannelFactory) {
            channelFactory.releaseExternalResources();
        }
        if (ownZKHandle) {
            zk.close();
        }
    }

    private static class SyncCreateCallback implements CreateCallback {
        /**
         * Create callback implementation for synchronous create call.
         *
         * @param rc
         *          return code
         * @param lh
         *          ledger handle object
         * @param ctx
         *          optional control object
         */
        @Override
        public void createComplete(int rc, LedgerHandle lh, Object ctx) {
            SyncCounter counter = (SyncCounter) ctx;
            counter.setLh(lh);
            counter.setrc(rc);
            counter.dec();
        }
    }

    static class SyncOpenCallback implements OpenCallback {
        /**
         * Callback method for synchronous open operation
         *
         * @param rc
         *          return code
         * @param lh
         *          ledger handle
         * @param ctx
         *          optional control object
         */
        @Override
        public void openComplete(int rc, LedgerHandle lh, Object ctx) {
            SyncCounter counter = (SyncCounter) ctx;
            counter.setLh(lh);

            LOG.debug("Open complete: {}", rc);

            counter.setrc(rc);
            counter.dec();
        }
    }

    private static class SyncDeleteCallback implements DeleteCallback {
        /**
         * Delete callback implementation for synchronous delete call.
         *
         * @param rc
         *            return code
         * @param ctx
         *            optional control object
         */
        @Override
        public void deleteComplete(int rc, Object ctx) {
            SyncCounter counter = (SyncCounter) ctx;
            counter.setrc(rc);
            counter.dec();
        }
    }

    private final void initOpLoggers(StatsLogger stats) {
        createOpLogger = stats.getOpStatsLogger(BookKeeperClientStats.CREATE_OP);
        deleteOpLogger = stats.getOpStatsLogger(BookKeeperClientStats.DELETE_OP);
        openOpLogger = stats.getOpStatsLogger(BookKeeperClientStats.OPEN_OP);
        readOpLogger = stats.getOpStatsLogger(BookKeeperClientStats.READ_OP);
        addOpLogger = stats.getOpStatsLogger(BookKeeperClientStats.ADD_OP);
    }

    OpStatsLogger getCreateOpLogger() { return createOpLogger; }
    OpStatsLogger getOpenOpLogger() { return openOpLogger; }
    OpStatsLogger getDeleteOpLogger() { return deleteOpLogger; }
    OpStatsLogger getReadOpLogger() { return readOpLogger; }
    OpStatsLogger getAddOpLogger() { return addOpLogger; }
}<|MERGE_RESOLUTION|>--- conflicted
+++ resolved
@@ -179,8 +179,6 @@
     public BookKeeper(final ClientConfiguration conf)
             throws IOException, InterruptedException, KeeperException {
         this(conf, null, null, NullStatsLogger.INSTANCE);
-<<<<<<< HEAD
-=======
     }
 
     private static ZooKeeper validateZooKeeper(ZooKeeper zk) throws NullPointerException {
@@ -192,7 +190,6 @@
             throws NullPointerException {
         Preconditions.checkNotNull(factory, "No Channel Factory provided");
         return factory;
->>>>>>> e47fb570
     }
 
     /**
@@ -298,19 +295,6 @@
         this.placementPolicy = initializeEnsemblePlacementPolicy(conf);
 
         // initialize main worker pool
-<<<<<<< HEAD
-        this.mainWorkerPool = new OrderedSafeExecutor(conf.getNumWorkerThreads(),
-                "BookKeeperClientWorker");
-
-        // initialize bookie client
-        this.bookieClient = new BookieClient(conf, this.channelFactory, this.mainWorkerPool, statsLogger);
-        this.bookieWatcher = new BookieWatcher(conf, this.scheduler, this.placementPolicy, this);
-        this.bookieWatcher.readBookiesBlocking();
-
-        // initialize ledger manager
-        this.ledgerManagerFactory = LedgerManagerFactory.newLedgerManagerFactory(conf, this.zk);
-        this.ledgerManager = new CleanupLedgerManager(ledgerManagerFactory.newLedgerManager());
-=======
         this.mainWorkerPool = OrderedSafeExecutor.newBuilder()
                 .name("BookKeeperClientWorker")
                 .numThreads(conf.getNumWorkerThreads())
@@ -328,7 +312,6 @@
         this.ledgerManagerFactory = LedgerManagerFactory.newLedgerManagerFactory(conf, this.zk);
         this.ledgerManager = new CleanupLedgerManager(ledgerManagerFactory.newLedgerManager());
         this.ledgerIdGenerator = ledgerManagerFactory.newLedgerIdGenerator();
->>>>>>> e47fb570
     }
 
     private EnsemblePlacementPolicy initializeEnsemblePlacementPolicy(ClientConfiguration conf)
