--- conflicted
+++ resolved
@@ -228,10 +228,6 @@
             ZooKeeperWatcherBase watcherManager =
                     null == watchers ? new ZooKeeperWatcherBase(sessionTimeoutMs, watcherStatsLogger) :
                             new ZooKeeperWatcherBase(sessionTimeoutMs, watchers, watcherStatsLogger);
-<<<<<<< HEAD
-            // Client the client
-=======
->>>>>>> e47fb570
             ZooKeeperClient client = new ZooKeeperClient(
                     connectString,
                     sessionTimeoutMs,
