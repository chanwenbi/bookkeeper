--- conflicted
+++ resolved
@@ -27,10 +27,6 @@
 import java.util.concurrent.RejectedExecutionException;
 import java.util.concurrent.TimeUnit;
 import java.util.concurrent.atomic.AtomicInteger;
-<<<<<<< HEAD
-
-=======
->>>>>>> 07852d35
 import org.apache.bookkeeper.client.LedgerEntry;
 import org.apache.bookkeeper.client.LedgerHandle;
 import org.apache.bookkeeper.client.LedgerMetadata;
@@ -148,25 +144,6 @@
     
     public interface GetBookieInfoCallback {
         void getBookieInfoComplete(int rc, BookieInfo bInfo, Object ctx);
-    }
-
-    /**
-     * Listener on entries responded.
-     */
-    public interface ReadEntryListener {
-        /**
-         * On given <i>entry</i> completed.
-         *
-         * @param rc
-         *          result code of reading this entry.
-         * @param lh
-         *          ledger handle.
-         * @param entry
-         *          ledger entry.
-         * @param ctx
-         *          callback context.
-         */
-        void onEntryComplete(int rc, LedgerHandle lh, LedgerEntry entry, Object ctx);
     }
 
     /**
