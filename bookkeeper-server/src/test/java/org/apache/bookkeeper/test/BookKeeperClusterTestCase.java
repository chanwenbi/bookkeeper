--- conflicted
+++ resolved
@@ -214,12 +214,12 @@
         return conf;
     }
 
-<<<<<<< HEAD
     protected static Bookie newBookie(ServerConfiguration conf) throws Exception {
         Bookie b = new Bookie(conf);
         b.initialize();
         return b;
-=======
+    }
+
     protected void stopAllBookies() throws Exception {
         for (BookieServer server : bs) {
             server.shutdown();
@@ -231,7 +231,6 @@
         for (ServerConfiguration conf : bsConfs) {
             bs.add(startBookie(conf));
         }
->>>>>>> 1b79adaa
     }
 
     /**
