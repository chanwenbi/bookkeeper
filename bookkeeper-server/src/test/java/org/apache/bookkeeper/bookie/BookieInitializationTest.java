--- conflicted
+++ resolved
@@ -106,14 +106,7 @@
             protected Bookie newBookie(ServerConfiguration conf)
                     throws IOException, KeeperException, InterruptedException,
                     BookieException {
-<<<<<<< HEAD
                 return new MockBookie(conf);
-=======
-                MockBookie bookie = new MockBookie(conf);
-                bookie.zk = zkc;
-                zkc.close();
-                return bookie;
->>>>>>> 1b79adaa
             }
         };
         bkServer.getBookie().zk = zkc;
@@ -530,16 +523,10 @@
                 .setZkTimeout(5000).setJournalDirName(child.getPath())
                 .setLedgerDirNames(new String[] { child.getPath() });
         try {
-<<<<<<< HEAD
-            // LedgerDirsManager#checkAllDirs() is used in Bookie instantiation.
-            // Simulating disk errors by directly calling #checkAllDirs
-            LedgerDirsManager ldm = new LedgerDirsManager(conf, conf.getLedgerDirs());
-=======
             // LedgerDirsManager#init() is used in Bookie instantiation.
             // Simulating disk errors by directly calling #init
             LedgerDirsManager ldm = new LedgerDirsManager(conf, conf.getLedgerDirs(),
                     new DiskChecker(conf.getDiskUsageThreshold(), conf.getDiskUsageWarnThreshold()));
->>>>>>> 1b79adaa
             LedgerDirsMonitor ledgerMonitor = new LedgerDirsMonitor(conf, 
                     new DiskChecker(conf.getDiskUsageThreshold(), conf.getDiskUsageWarnThreshold()), ldm);
             ledgerMonitor.checkAllDirs();
