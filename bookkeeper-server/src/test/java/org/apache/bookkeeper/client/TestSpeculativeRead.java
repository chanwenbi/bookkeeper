/*
 *
 * Licensed to the Apache Software Foundation (ASF) under one
 * or more contributor license agreements.  See the NOTICE file
 * distributed with this work for additional information
 * regarding copyright ownership.  The ASF licenses this file
 * to you under the Apache License, Version 2.0 (the
 * "License"); you may not use this file except in compliance
 * with the License.  You may obtain a copy of the License at
 *
 *   http://www.apache.org/licenses/LICENSE-2.0
 *
 * Unless required by applicable law or agreed to in writing,
 * software distributed under the License is distributed on an
 * "AS IS" BASIS, WITHOUT WARRANTIES OR CONDITIONS OF ANY
 * KIND, either express or implied.  See the License for the
 * specific language governing permissions and limitations
 * under the License.
 *
 */
package org.apache.bookkeeper.client;

import static org.junit.Assert.assertEquals;
import static org.junit.Assert.assertFalse;
import static org.junit.Assert.assertNull;
import static org.junit.Assert.assertTrue;

import java.util.ArrayList;
import java.util.BitSet;
import java.util.Enumeration;
import java.util.HashSet;
import java.util.Set;
import java.util.concurrent.CountDownLatch;
import java.util.concurrent.TimeUnit;

import org.apache.bookkeeper.client.AsyncCallback.ReadCallback;
import org.apache.bookkeeper.client.BookKeeper.DigestType;
import org.apache.bookkeeper.conf.ClientConfiguration;
import org.apache.bookkeeper.net.BookieSocketAddress;
import org.apache.bookkeeper.test.BookKeeperClusterTestCase;
import org.junit.Test;
import org.slf4j.Logger;
import org.slf4j.LoggerFactory;

/**
 * This unit test tests ledger fencing.
 *
 */
public class TestSpeculativeRead extends BookKeeperClusterTestCase {
    private static final Logger LOG = LoggerFactory.getLogger(TestSpeculativeRead.class);

    private final DigestType digestType;
    byte[] passwd = "specPW".getBytes();

    public TestSpeculativeRead() {
        super(10);
        this.digestType = DigestType.CRC32;
    }

    long getLedgerToRead(int ensemble, int quorum) throws Exception {
        byte[] data = "Data for test".getBytes();
        LedgerHandle l = bkc.createLedger(ensemble, quorum, digestType, passwd);
        for (int i = 0; i < 10; i++) {
            l.addEntry(data);
        }
        l.close();

        return l.getId();
    }

    @SuppressWarnings("deprecation")
    BookKeeper createClient(int specTimeout) throws Exception {
        ClientConfiguration conf = new ClientConfiguration()
            .setSpeculativeReadTimeout(specTimeout)
            .setReadTimeout(30000)
            .setReorderReadSequenceEnabled(true)
            .setEnsemblePlacementPolicySlowBookies(true);
        conf.setZkServers(zkUtil.getZooKeeperConnectString());
        return new BookKeeper(conf);
    }

    class LatchCallback implements ReadCallback {
        CountDownLatch l = new CountDownLatch(1);
        boolean success = false;
        long startMillis = System.currentTimeMillis();
        long endMillis = Long.MAX_VALUE;

        public void readComplete(int rc,
                                 LedgerHandle lh,
                                 Enumeration<LedgerEntry> seq,
                                 Object ctx) {
            endMillis = System.currentTimeMillis();
            LOG.debug("Got response {} {}", rc, getDuration());
            success = rc == BKException.Code.OK;
            l.countDown();
        }

        long getDuration() {
            return endMillis - startMillis;
        }

        void expectSuccess(int milliseconds) throws Exception {
            assertTrue(l.await(milliseconds, TimeUnit.MILLISECONDS));
            assertTrue(success);
        }

        void expectFail(int milliseconds) throws Exception {
            assertTrue(l.await(milliseconds, TimeUnit.MILLISECONDS));
            assertFalse(success);
        }

        void expectTimeout(int milliseconds) throws Exception {
            assertFalse(l.await(milliseconds, TimeUnit.MILLISECONDS));
        }
    }

    /**
     * Test basic speculative functionality.
     * - Create 2 clients with read timeout disabled, one with spec
     *   read enabled, the other not.
     * - create ledger
     * - sleep second bookie in ensemble
     * - read first entry, both should find on first bookie.
     * - read second bookie, spec client should find on bookie three,
     *   non spec client should hang.
     */
    @Test
    public void testSpeculativeRead() throws Exception {
        long id = getLedgerToRead(3, 2);
        BookKeeper bknospec = createClient(0); // disabled
        BookKeeper bkspec = createClient(2000);

        LedgerHandle lnospec = bknospec.openLedger(id, digestType, passwd);
        LedgerHandle lspec = bkspec.openLedger(id, digestType, passwd);

        // sleep second bookie
        CountDownLatch sleepLatch = new CountDownLatch(1);
        BookieSocketAddress second = lnospec.getLedgerMetadata().getEnsembles().get(0L).get(1);
        sleepBookie(second, sleepLatch);

        try {
            // read first entry, both go to first bookie, should be fine
            LatchCallback nospeccb = new LatchCallback();
            LatchCallback speccb = new LatchCallback();
            lnospec.asyncReadEntries(0, 0, nospeccb, null);
            lspec.asyncReadEntries(0, 0, speccb, null);
            nospeccb.expectSuccess(2000);
            speccb.expectSuccess(2000);

            // read second entry, both look for second book, spec read client
            // tries third bookie, nonspec client hangs as read timeout is very long.
            nospeccb = new LatchCallback();
            speccb = new LatchCallback();
            lnospec.asyncReadEntries(1, 1, nospeccb, null);
            lspec.asyncReadEntries(1, 1, speccb, null);
            speccb.expectSuccess(4000);
            nospeccb.expectTimeout(4000);
            // Check that the second bookie is registered as slow at entryId 1
<<<<<<< HEAD
            assertTrue(((RackawareEnsemblePlacementPolicy) lspec.bk.placementPolicy).slowBookies.asMap().size() == 1);
            assertTrue(((RackawareEnsemblePlacementPolicy) lspec.bk.placementPolicy).slowBookies.asMap().get(second) == 1L);
=======
            RackawareEnsemblePlacementPolicy rep = (RackawareEnsemblePlacementPolicy) lspec.bk.placementPolicy;
            assertTrue(rep.slowBookies.asMap().size() == 1);
            assertTrue(rep.slowBookies.asMap().get(second) == 1L);
>>>>>>> ca0ebcbd
        } finally {
            sleepLatch.countDown();
            lspec.close();
            lnospec.close();
            bkspec.close();
            bknospec.close();
        }
    }

    /**
     * Test that if more than one replica is down, we can still read, as long as the quorum
     * size is larger than the number of down replicas.
     */
    @Test
    public void testSpeculativeReadMultipleReplicasDown() throws Exception {
        long id = getLedgerToRead(5, 5);
        int timeout = 5000;
        BookKeeper bkspec = createClient(timeout);

        LedgerHandle l = bkspec.openLedger(id, digestType, passwd);

        // sleep bookie 1, 2 & 4
        CountDownLatch sleepLatch = new CountDownLatch(1);
        sleepBookie(l.getLedgerMetadata().getEnsembles().get(0L).get(1), sleepLatch);
        sleepBookie(l.getLedgerMetadata().getEnsembles().get(0L).get(2), sleepLatch);
        sleepBookie(l.getLedgerMetadata().getEnsembles().get(0L).get(4), sleepLatch);

        try {
            // read first entry, should complete faster than timeout
            // as bookie 0 has the entry
            LatchCallback latch0 = new LatchCallback();
            l.asyncReadEntries(0, 0, latch0, null);
            latch0.expectSuccess(timeout / 2);

            // second should have to hit two timeouts (bookie 1 & 2)
            // bookie 3 has the entry
            LatchCallback latch1 = new LatchCallback();
            l.asyncReadEntries(1, 1, latch1, null);
            latch1.expectTimeout(timeout);
            latch1.expectSuccess(timeout * 2);
            LOG.info("Timeout {} latch1 duration {}", timeout, latch1.getDuration());
            assertTrue("should have taken longer than two timeouts, but less than 3",
                       latch1.getDuration() >= timeout * 2
                       && latch1.getDuration() < timeout * 3);

            // bookies 1 & 2 should be registered as slow bookies because of speculative reads
            Set<BookieSocketAddress> expectedSlowBookies = new HashSet<>();
            expectedSlowBookies.add(l.getLedgerMetadata().getEnsembles().get(0L).get(1));
            expectedSlowBookies.add(l.getLedgerMetadata().getEnsembles().get(0L).get(2));
            assertEquals(((RackawareEnsemblePlacementPolicy) l.bk.placementPolicy).slowBookies.asMap().keySet(),
                expectedSlowBookies);

            // third should not hit timeouts since bookies 1 & 2 are registered as slow
            // bookie 3 has the entry
            LatchCallback latch2 = new LatchCallback();
            l.asyncReadEntries(2, 2, latch2, null);
            latch2.expectSuccess(timeout);

            // fourth should have no timeout
            // bookie 3 has the entry
            LatchCallback latch3 = new LatchCallback();
            l.asyncReadEntries(3, 3, latch3, null);
            latch3.expectSuccess(timeout / 2);

            // fifth should hit one timeout, (bookie 4)
            // bookie 0 has the entry
            LatchCallback latch4 = new LatchCallback();
            l.asyncReadEntries(4, 4, latch4, null);
            latch4.expectTimeout(timeout / 2);
            latch4.expectSuccess(timeout);
            LOG.info("Timeout {} latch4 duration {}", timeout, latch4.getDuration());
            assertTrue("should have taken longer than one timeout, but less than 2",
                       latch4.getDuration() >= timeout
                       && latch4.getDuration() < timeout * 2);

        } finally {
            sleepLatch.countDown();
            l.close();
            bkspec.close();
        }
    }

    /**
     * Test that if after a speculative read is kicked off, the original read completes
     * nothing bad happens.
     */
    @Test
    public void testSpeculativeReadFirstReadCompleteIsOk() throws Exception {
        long id = getLedgerToRead(2, 2);
        int timeout = 1000;
        BookKeeper bkspec = createClient(timeout);

        LedgerHandle l = bkspec.openLedger(id, digestType, passwd);

        // sleep bookies
        CountDownLatch sleepLatch0 = new CountDownLatch(1);
        CountDownLatch sleepLatch1 = new CountDownLatch(1);
        sleepBookie(l.getLedgerMetadata().getEnsembles().get(0L).get(0), sleepLatch0);
        sleepBookie(l.getLedgerMetadata().getEnsembles().get(0L).get(1), sleepLatch1);

        try {
            // read goes to first bookie, spec read timeout occurs,
            // goes to second
            LatchCallback latch0 = new LatchCallback();
            l.asyncReadEntries(0, 0, latch0, null);
            latch0.expectTimeout(timeout);

            // wake up first bookie
            sleepLatch0.countDown();
            latch0.expectSuccess(timeout / 2);

            sleepLatch1.countDown();

            // check we can read next entry without issue
            LatchCallback latch1 = new LatchCallback();
            l.asyncReadEntries(1, 1, latch1, null);
            latch1.expectSuccess(timeout / 2);

        } finally {
            sleepLatch0.countDown();
            sleepLatch1.countDown();
            l.close();
            bkspec.close();
        }
    }

    /**
     * Unit test for the speculative read scheduling method.
     */
    @Test
    public void testSpeculativeReadScheduling() throws Exception {
        long id = getLedgerToRead(3, 2);
        int timeout = 1000;
        BookKeeper bkspec = createClient(timeout);

        LedgerHandle l = bkspec.openLedger(id, digestType, passwd);

        ArrayList<BookieSocketAddress> ensemble = l.getLedgerMetadata().getEnsembles().get(0L);
        BitSet allHosts = new BitSet(ensemble.size());
        for (int i = 0; i < ensemble.size(); i++) {
            allHosts.set(i, true);
        }
        BitSet noHost = new BitSet(ensemble.size());
        BitSet secondHostOnly = new BitSet(ensemble.size());
        secondHostOnly.set(1, true);
        PendingReadOp.LedgerEntryRequest req0 = null, req2 = null, req4 = null;
        try {
            PendingReadOp op = new PendingReadOp(l, bkspec.scheduler, 0, 5);

            // if we've already heard from all hosts,
            // we only send the initial read
            req0 = op.new SequenceReadRequest(ensemble, l.getId(), 0);
            assertTrue("Should have sent to first",
                       req0.maybeSendSpeculativeRead(allHosts).equals(ensemble.get(0)));
            assertNull("Should not have sent another",
                       req0.maybeSendSpeculativeRead(allHosts));

            // if we have heard from some hosts, but not one we have sent to
            // send again
            req2 = op.new SequenceReadRequest(ensemble, l.getId(), 2);
            assertTrue("Should have sent to third",
                       req2.maybeSendSpeculativeRead(noHost).equals(ensemble.get(2)));
            assertTrue("Should have sent to first",
                       req2.maybeSendSpeculativeRead(secondHostOnly).equals(ensemble.get(0)));

            // if we have heard from some hosts, which includes one we sent to
            // do not read again
            req4 = op.new SequenceReadRequest(ensemble, l.getId(), 4);
            assertTrue("Should have sent to second",
                       req4.maybeSendSpeculativeRead(noHost).equals(ensemble.get(1)));
            assertNull("Should not have sent another",
                       req4.maybeSendSpeculativeRead(secondHostOnly));
        } finally {
            for (PendingReadOp.LedgerEntryRequest req
                     : new PendingReadOp.LedgerEntryRequest[] { req0, req2, req4 }) {
                if (req != null) {
                    int i = 0;
                    while (!req.isComplete()) {
                        if (i++ > 10) {
                            break; // wait for up to 10 seconds
                        }
                        Thread.sleep(1000);
                    }
                    assertTrue("Request should be done", req0.isComplete());
                }
            }

            l.close();
            bkspec.close();
        }
    }
}<|MERGE_RESOLUTION|>--- conflicted
+++ resolved
@@ -156,14 +156,9 @@
             speccb.expectSuccess(4000);
             nospeccb.expectTimeout(4000);
             // Check that the second bookie is registered as slow at entryId 1
-<<<<<<< HEAD
-            assertTrue(((RackawareEnsemblePlacementPolicy) lspec.bk.placementPolicy).slowBookies.asMap().size() == 1);
-            assertTrue(((RackawareEnsemblePlacementPolicy) lspec.bk.placementPolicy).slowBookies.asMap().get(second) == 1L);
-=======
             RackawareEnsemblePlacementPolicy rep = (RackawareEnsemblePlacementPolicy) lspec.bk.placementPolicy;
             assertTrue(rep.slowBookies.asMap().size() == 1);
             assertTrue(rep.slowBookies.asMap().get(second) == 1L);
->>>>>>> ca0ebcbd
         } finally {
             sleepLatch.countDown();
             lspec.close();
