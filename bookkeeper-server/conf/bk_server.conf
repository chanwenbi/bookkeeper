#!/bin/sh
#
#/**
# * Copyright 2007 The Apache Software Foundation
# *
# * Licensed to the Apache Software Foundation (ASF) under one
# * or more contributor license agreements.  See the NOTICE file
# * distributed with this work for additional information
# * regarding copyright ownership.  The ASF licenses this file
# * to you under the Apache License, Version 2.0 (the
# * "License"); you may not use this file except in compliance
# * with the License.  You may obtain a copy of the License at
# *
# *     http://www.apache.org/licenses/LICENSE-2.0
# *
# * Unless required by applicable law or agreed to in writing, software
# * distributed under the License is distributed on an "AS IS" BASIS,
# * WITHOUT WARRANTIES OR CONDITIONS OF ANY KIND, either express or implied.
# * See the License for the specific language governing permissions and
# * limitations under the License.
# */

## Bookie settings

# Port that bookie server listen on
bookiePort=3181

# Set the network interface that the bookie should listen on.
# If not set, the bookie will listen on all interfaces.
#listeningInterface=eth0

# Whether the bookie allowed to use a loopback interface as its primary
# interface(i.e. the interface it uses to establish its identity)?
# By default, loopback interfaces are not allowed as the primary
# interface.
# Using a loopback interface as the primary interface usually indicates
# a configuration error. For example, its fairly common in some VPS setups
# to not configure a hostname, or to have the hostname resolve to
# 127.0.0.1. If this is the case, then all bookies in the cluster will
# establish their identities as 127.0.0.1:3181, and only one will be able
# to join the cluster. For VPSs configured like this, you should explicitly
# set the listening interface.
#allowLoopback=false

# Directory Bookkeeper outputs its write ahead log
journalDirectory=/tmp/bk-txn

# Directory Bookkeeper outputs ledger snapshots
# could define multi directories to store snapshots, separated by ','
# For example:
# ledgerDirectories=/tmp/bk1-data,/tmp/bk2-data
# 
# Ideally ledger dirs and journal dir are each in a differet device,
# which reduce the contention between random i/o and sequential write.
# It is possible to run with a single disk, but performance will be significantly lower.
ledgerDirectories=/tmp/bk-data
# Directories to store index files. If not specified, will use ledgerDirectories to store.
# indexDirectories=/tmp/bk-data

# Allow the expansion of bookie storage capacity. Newly added ledger
# and index dirs must be empty.
# allowStorageExpansion=false

# Ledger Manager Class
# What kind of ledger manager is used to manage how ledgers are stored, managed
# and garbage collected. Try to read 'BookKeeper Internals' for detail info.
# ledgerManagerType=flat

# Root zookeeper path to store ledger metadata
# This parameter is used by zookeeper-based ledger manager as a root znode to
# store all ledgers.
# zkLedgersRootPath=/ledgers

# Ledger storage implementation class
# ledgerStorageClass=org.apache.bookkeeper.bookie.SortedLedgerStorage

# Enable/Disable entry logger preallocation
# entryLogFilePreallocationEnabled=true

# Max file size of entry logger, in bytes
# A new entry log file will be created when the old one reaches the file size limitation
# logSizeLimit=2147483648

# Threshold of minor compaction
# For those entry log files whose remaining size percentage reaches below
# this threshold will be compacted in a minor compaction.
# If it is set to less than zero, the minor compaction is disabled.
# minorCompactionThreshold=0.2

# Interval to run minor compaction, in seconds
# If it is set to less than zero, the minor compaction is disabled. 
# minorCompactionInterval=3600

# Interval between sending an explicit LAC in seconds
explicitLacInterval = 1

# Threshold of major compaction
# For those entry log files whose remaining size percentage reaches below
# this threshold will be compacted in a major compaction.
# Those entry log files whose remaining size percentage is still
# higher than the threshold will never be compacted.
# If it is set to less than zero, the minor compaction is disabled.
# majorCompactionThreshold=0.8

# Interval to run major compaction, in seconds
# If it is set to less than zero, the major compaction is disabled. 
# majorCompactionInterval=86400 

# Set the maximum number of entries which can be compacted without flushing.
# When compacting, the entries are written to the entrylog and the new offsets
# are cached in memory. Once the entrylog is flushed the index is updated with
# the new offsets. This parameter controls the number of entries added to the
# entrylog before a flush is forced. A higher value for this parameter means
# more memory will be used for offsets. Each offset consists of 3 longs.
# This parameter should _not_ be modified unless you know what you're doing.
# The default is 100,000.
#compactionMaxOutstandingRequests=100000

# Set the rate at which compaction will readd entries. The unit is adds per second.
#compactionRate=1000

# Throttle compaction by bytes or by entries. 
#isThrottleByBytes=false

# Set the rate at which compaction will readd entries. The unit is adds per second.
#compactionRateByEntries=1000

# Set the rate at which compaction will readd entries. The unit is bytes added per second.
#compactionRateByBytes=1000000

# Max file size of journal file, in mega bytes
# A new journal file will be created when the old one reaches the file size limitation
#
# journalMaxSizeMB=2048

# Max number of old journal file to kept
# Keep a number of old journal files would help data recovery in specia case
#
# journalMaxBackups=5

# How much space should we pre-allocate at a time in the journal
# journalPreAllocSizeMB=16

# Size of the write buffers used for the journal
# journalWriteBufferSizeKB=64

# Should we remove pages from page cache after force write
# journalRemoveFromPageCache=false

# Should we group journal force writes, which optimize group commit
# for higher throughput
# journalAdaptiveGroupWrites=true

# Maximum latency to impose on a journal write to achieve grouping
# journalMaxGroupWaitMSec=200

# Maximum writes to buffer to achieve grouping
# journalBufferedWritesThreshold=524288

# If we should flush the journal when journal queue is empty
# journalFlushWhenQueueEmpty=false

# The number of threads that should handle journal callbacks
# numJournalCallbackThreads=1

# How long the interval to trigger next garbage collection, in milliseconds
# Since garbage collection is running in background, too frequent gc
# will heart performance. It is better to give a higher number of gc
# interval if there is enough disk capacity.
# gcWaitTime=1000

# How long the interval to trigger next garbage collection of overreplicated
# ledgers, in milliseconds [Default: 1 day]. This should not be run very frequently since we read
# the metadata for all the ledgers on the bookie from zk
# gcOverreplicatedLedgerWaitTime=86400000

# How long the interval to flush ledger index pages to disk, in milliseconds
# Flushing index files will introduce much random disk I/O.
# If separating journal dir and ledger dirs each on different devices,
# flushing would not affect performance. But if putting journal dir
# and ledger dirs on same device, performance degrade significantly
# on too frequent flushing. You can consider increment flush interval
# to get better performance, but you need to pay more time on bookie
# server restart after failure.
#
# flushInterval=100

# Interval to watch whether bookie is dead or not, in milliseconds
#
# bookieDeathWatchInterval=1000

## zookeeper client settings

# A list of one of more servers on which zookeeper is running.
# The server list can be comma separated values, for example:
# zkServers=zk1:2181,zk2:2181,zk3:2181
zkServers=localhost:2181
# ZooKeeper client session timeout in milliseconds
# Bookie server will exit if it received SESSION_EXPIRED because it
# was partitioned off from ZooKeeper for more than the session timeout
# JVM garbage collection, disk I/O will cause SESSION_EXPIRED.
# Increment this value could help avoiding this issue
zkTimeout=10000

## NIO Server settings

# This settings is used to enabled/disabled Nagle's algorithm, which is a means of
# improving the efficiency of TCP/IP networks by reducing the number of packets
# that need to be sent over the network.
# If you are sending many small messages, such that more than one can fit in
# a single IP packet, setting server.tcpnodelay to false to enable Nagle algorithm
# can provide better performance.
# Default value is true.
#
# serverTcpNoDelay=true

## ledger cache settings

# Max number of ledger index files could be opened in bookie server
# If number of ledger index files reaches this limitation, bookie
# server started to swap some ledgers from memory to disk.
# Too frequent swap will affect performance. You can tune this number
# to gain performance according your requirements.
# openFileLimit=900

# Size of a index page in ledger cache, in bytes
# A larger index page can improve performance writing page to disk,
# which is efficent when you have small number of ledgers and these
# ledgers have similar number of entries.
# If you have large number of ledgers and each ledger has fewer entries,
# smaller index page would improve memory usage.
# pageSize=8192

# How many index pages provided in ledger cache
# If number of index pages reaches this limitation, bookie server
# starts to swap some ledgers from memory to disk. You can increment
# this value when you found swap became more frequent. But make sure
# pageLimit*pageSize should not more than JVM max memory limitation,
# otherwise you would got OutOfMemoryException.
# In general, incrementing pageLimit, using smaller index page would
# gain bettern performance in lager number of ledgers with fewer entries case
# If pageLimit is -1, bookie server will use 1/3 of JVM memory to compute
# the limitation of number of index pages.
# pageLimit=-1

#If all ledger directories configured are full, then support only read requests for clients.
#If "readOnlyModeEnabled=true" then on all ledger disks full, bookie will be converted
#to read-only mode and serve only read requests. Otherwise the bookie will be shutdown.
#By default this will be disabled.
#readOnlyModeEnabled=false

#For each ledger dir, maximum disk space which can be used.
#Default is 0.95f. i.e. 95% of disk can be used at most after which nothing will
#be written to that partition. If all ledger dir partions are full, then bookie
#will turn to readonly mode if 'readOnlyModeEnabled=true' is set, else it will
#shutdown.
#Valid values should be in between 0 and 1 (exclusive). 
#diskUsageThreshold=0.95

#Set the disk free space low water mark threshold. Disk is considered full when 
#usage threshold is exceeded. Disk returns back to non-full state when usage is 
#below low water mark threshold. This prevents it from going back and forth 
#between these states frequently when concurrent writes and compaction are 
#happening. This also prevent bookie from switching frequently between 
#read-only and read-writes states in the same cases.
#diskUsageLwmThreshold=0.90

#Disk check interval in milli seconds, interval to check the ledger dirs usage.
#Default is 10000
#diskCheckInterval=10000

# Interval at which the auditor will do a check of all ledgers in the cluster.
# By default this runs once a week. The interval is set in seconds.
# To disable the periodic check completely, set this to 0.
# Note that periodic checking will put extra load on the cluster, so it should
# not be run more frequently than once a day.
#auditorPeriodicCheckInterval=604800

# The interval between auditor bookie checks.
# The auditor bookie check, checks ledger metadata to see which bookies should
# contain entries for each ledger. If a bookie which should contain entries is
# unavailable, then the ledger containing that entry is marked for recovery.
# Setting this to 0 disabled the periodic check. Bookie checks will still
# run when a bookie fails.
# The interval is specified in seconds.
#auditorPeriodicBookieCheckInterval=86400

# Entry log flush interval in bytes.
# Default is 0. 0 or less disables this feature and effectively flush
# happens on log rotation.
# Flushing in smaller chunks but more frequently reduces spikes in disk
# I/O. Flushing too frequently may also affect performance negatively.
#flushEntrylogBytes=0

# How long to wait, in seconds, before starting auto recovery of a lost bookie
#lostBookieRecoveryDelay=0

# number of threads that should handle write requests. if zero, the writes would
# be handled by netty threads directly.
# numAddWorkerThreads=1

# number of threads that should handle read requests. if zero, the reads would
# be handled by netty threads directly.
# numReadWorkerThreads=1

# The number of bytes we should use as capacity for BufferedReadChannel. Default is 512 bytes.
# readBufferSizeBytes=512

# The number of bytes used as capacity for the write buffer. Default is 64KB.
# writeBufferSizeBytes=65536

# Whether the bookie should use its hostname to register with the
# co-ordination service(eg: zookeeper service).
# When false, bookie will use its ipaddress for the registration.
# Defaults to false.
#useHostNameAsBookieID=false

<<<<<<< HEAD
# Auto-replication
# The grace period, in seconds, that the replication worker waits before fencing and
# replicating a ledger fragment that's still being written to upon bookie failure.
#openLedgerRereplicationGracePeriod=30

# Whether statistics are enabled
#enableStatistics=true

# Stats Provider Class (if statistics are enabled)
#statsProviderClass=org.apache.bookkeeper.stats.CodahaleMetricsProvider
=======
# Stats Provider Class
#statsProviderClass=org.apache.bookkeeper.stats.CodahaleMetricsProvider

# Minimum safe Usable size to be available in index directory for Bookie to create Index File while replaying 
# journal at the time of Bookie Start in Readonly Mode (in bytes)
# minUsableSizeForIndexFileCreation=1073741824

# Configure the Bookie to allow/disallow multiple ledger/index/journal directories in the same filesystem diskpartition
# allowMultipleDirsUnderSameDiskPartition=false
>>>>>>> ce57acaa
<|MERGE_RESOLUTION|>--- conflicted
+++ resolved
@@ -315,7 +315,6 @@
 # Defaults to false.
 #useHostNameAsBookieID=false
 
-<<<<<<< HEAD
 # Auto-replication
 # The grace period, in seconds, that the replication worker waits before fencing and
 # replicating a ledger fragment that's still being written to upon bookie failure.
@@ -326,14 +325,10 @@
 
 # Stats Provider Class (if statistics are enabled)
 #statsProviderClass=org.apache.bookkeeper.stats.CodahaleMetricsProvider
-=======
-# Stats Provider Class
-#statsProviderClass=org.apache.bookkeeper.stats.CodahaleMetricsProvider
 
 # Minimum safe Usable size to be available in index directory for Bookie to create Index File while replaying 
 # journal at the time of Bookie Start in Readonly Mode (in bytes)
 # minUsableSizeForIndexFileCreation=1073741824
 
 # Configure the Bookie to allow/disallow multiple ledger/index/journal directories in the same filesystem diskpartition
-# allowMultipleDirsUnderSameDiskPartition=false
->>>>>>> ce57acaa
+# allowMultipleDirsUnderSameDiskPartition=false