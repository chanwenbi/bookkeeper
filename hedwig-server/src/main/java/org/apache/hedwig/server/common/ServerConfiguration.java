--- conflicted
+++ resolved
@@ -69,11 +69,8 @@
     protected final static String DEFAULT_MESSAGE_WINDOW_SIZE =
         "default_message_window_size";
     protected final static String NUM_READAHEAD_CACHE_THREADS = "num_readahead_cache_threads";
-<<<<<<< HEAD
     protected final static String NUM_TOPIC_QUEUER_THREADS = "num_topic_queuer_threads";
-=======
     protected final static String NUM_DELIVERY_THREADS = "num_delivery_threads";
->>>>>>> 9868081b
 
     protected final static String MAX_ENTRIES_PER_LEDGER = "max_entries_per_ledger";
 
@@ -537,21 +534,21 @@
     }
 
     /**
-<<<<<<< HEAD
      * Get number of topic queuer threads.
      *
      * @return number of topic queuer threads.
      */
     public int getNumTopicQueuerThreads() {
         return conf.getInt(NUM_TOPIC_QUEUER_THREADS, Runtime.getRuntime().availableProcessors());
-=======
+    }
+
+    /**
      * Get number of delivery threads
      *
      * @return number of delivery threads.
      */
     public int getNumDeliveryThreads() {
         return conf.getInt(NUM_DELIVERY_THREADS, Runtime.getRuntime().availableProcessors());
->>>>>>> 9868081b
     }
 
     /**
