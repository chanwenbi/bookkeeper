# Licensed to the Apache Software Foundation (ASF) under one
# or more contributor license agreements.  See the NOTICE file
# distributed with this work for additional information
# regarding copyright ownership.  The ASF licenses this file
# to you under the Apache License, Version 2.0 (the
# "License"); you may not use this file except in compliance
# with the License.  You may obtain a copy of the License at
#
#     http://www.apache.org/licenses/LICENSE-2.0
#
# Unless required by applicable law or agreed to in writing, software
# distributed under the License is distributed on an "AS IS" BASIS,
# WITHOUT WARRANTIES OR CONDITIONS OF ANY KIND, either express or implied.
# See the License for the specific language governing permissions and
# limitations under the License.
language: java

# blacklist
branches:
  except:
    - asf-site
    - gh-pages

services:
  - docker

matrix:
  include:
    - os: osx
      osx_image: xcode8
    - os: osx
      osx_image: xcode9.2
    - os: linux
      env: CUSTOM_JDK="oraclejdk8"
    - os: linux
      env: CUSTOM_JDK="oraclejdk9"
    - os: linux
      dist: trusty
      env: CUSTOM_JDK="openjdk8"

before_install: 
- |
    if [ "$TRAVIS_OS_NAME" == "linux" ]; then
        jdk_switcher use "$CUSTOM_JDK";
    fi
<<<<<<< HEAD
    .travis_scripts/before_install.sh
=======
    echo "TRAVIS_PULL_REQUEST=${TRAVIS_PULL_REQUEST}"
    if [ "$TRAVIS_PULL_REQUEST" == "false" ]; then
        export DLOG_MODIFIED="true"  
        echo "Enable testing distributedlog modules since they are not pull requests."
    else
        if [ `git diff --name-only $TRAVIS_COMMIT_RANGE | grep "^stream\/distributedlog" | wc -l` -gt 0 ]; then
            export DLOG_MODIFIED="true"  
            echo "Enable testing distributedlog modules if this pull request modifies files under directory 'stream/distributedlog'."
        fi
        if [ `git diff --name-only $TRAVIS_COMMIT_RANGE | grep "^site\/" | wc -l` -gt 0 ]; then
            # building the website to ensure the changes don't break
            export WEBSITE_MODIFIED="true"
            echo "Enable building website modules if this pull request modifies files under directory 'site'."
        fi
    fi
>>>>>>> 0129dc36

install: true

script: .travis_scripts/build.sh

cache:
  directories:
    - $HOME/.m2<|MERGE_RESOLUTION|>--- conflicted
+++ resolved
@@ -40,12 +40,13 @@
 
 before_install: 
 - |
+    echo "MAVEN_OPTS='-Xmx3072m -XX:MaxPermSize=512m'" > ~/.mavenrc
+    if [ "$TRAVIS_OS_NAME" == "osx" ]; then
+        export JAVA_HOME=$(/usr/libexec/java_home);
+    fi
     if [ "$TRAVIS_OS_NAME" == "linux" ]; then
         jdk_switcher use "$CUSTOM_JDK";
     fi
-<<<<<<< HEAD
-    .travis_scripts/before_install.sh
-=======
     echo "TRAVIS_PULL_REQUEST=${TRAVIS_PULL_REQUEST}"
     if [ "$TRAVIS_PULL_REQUEST" == "false" ]; then
         export DLOG_MODIFIED="true"  
@@ -61,7 +62,6 @@
             echo "Enable building website modules if this pull request modifies files under directory 'site'."
         fi
     fi
->>>>>>> 0129dc36
 
 install: true
 
