#!/bin/bash
#
# Licensed to the Apache Software Foundation (ASF) under one
# or more contributor license agreements.  See the NOTICE file
# distributed with this work for additional information
# regarding copyright ownership.  The ASF licenses this file
# to you under the Apache License, Version 2.0 (the
# "License"); you may not use this file except in compliance
# with the License.  You may obtain a copy of the License at
#
#   http://www.apache.org/licenses/LICENSE-2.0
#
# Unless required by applicable law or agreed to in writing,
# software distributed under the License is distributed on an
# "AS IS" BASIS, WITHOUT WARRANTIES OR CONDITIONS OF ANY
# KIND, either express or implied.  See the License for the
# specific language governing permissions and limitations
# under the License.
#

source scripts/common.sh

BINDIR=`dirname "$0"`
DOC_HOME=`cd $BINDIR/..;pwd`

LATEST_VERSION=`grep latest_version _config.yml | sed 's/^latest_version: "\(.*\)"/\1/'`

if [[ $LATEST_VERSION =~ "*-SNAPSHOT" ]]; then
  echo "Latest version is not a SNAPSHOT version : $LATEST_VERSION"
  exit 1
fi

RELEASE_VERSION=`echo $LATEST_VERSION | sed 's/^\(.*\)-SNAPSHOT/\1/'`

echo "Releasing version $RELEASE_VERSION ..."

<<<<<<< HEAD
## create a release directory
#
#if [[ -d ${DOC_HOME}/docs/${RELEASE_VERSION} ]]; then
#  echo "Release $RELEASE_VERSION docs dir '${DOC_HOME}/docs/${RELEASE_VERSION}' already exists."
#  exit 1
#fi
#
#cp -r ${DOC_HOME}/docs/latest ${DOC_HOME}/docs/${RELEASE_VERSION}
#
## add the release to git repo
#git add ${DOC_HOME}/docs/${RELEASE_VERSION}
#
#cd ${DOC_HOME}/docs/${RELEASE_VERSION}
#
#find . -name "*.md" | xargs sed -i'.bak' "s/{{ site\.latest_version }}/${RELEASE_VERSION}/"
#find . -name "*.md.bak" | xargs rm
#find . -name "*.md" | xargs sed -i'.bak' "s/${LATEST_VERSION}/${RELEASE_VERSION}/"
#find . -name "*.md.bak" | xargs rm
#cp releaseNotesTemplate.md releaseNotes.md
=======
# create a release directory

if [[ -d ${DOC_HOME}/docs/${RELEASE_VERSION} ]]; then
  echo "Release $RELEASE_VERSION docs dir '${DOC_HOME}/docs/${RELEASE_VERSION}' already exists."
  exit 1
fi

cp -r ${DOC_HOME}/docs/latest ${DOC_HOME}/docs/${RELEASE_VERSION}

# add the release to git repo
git add ${DOC_HOME}/docs/${RELEASE_VERSION}

cd ${DOC_HOME}/docs/${RELEASE_VERSION}

find . -name "*.md" | xargs sed -i'.bak' "s/{{ site\.latest_version }}/${RELEASE_VERSION}/"
find . -name "*.md.bak" | xargs rm
find . -name "*.md" | xargs sed -i'.bak' "s/${LATEST_VERSION}/${RELEASE_VERSION}/"
find . -name "*.md.bak" | xargs rm
cp releaseNotesTemplate.md releaseNotes.md
>>>>>>> a13bd768

# go to doc home

cd ${DOC_HOME}

# insert release section
find releases.md | xargs sed -i'.bak' "/## News/r _data/releaseNotesSummary.template"
find releases.md | xargs sed -i'.bak' "s/{{ site\.latest_version }}/${RELEASE_VERSION}/"
rm releases.md.bak

# bump the version in _config.yml
echo "- \"${RELEASE_VERSION}\"" > /tmp/bk_release_version
find _config.yml | xargs sed -i'.bak' "/^versions:/r /tmp/bk_release_version"

versions_list=(`echo $RELEASE_VERSION | tr '.' ' '`)
major_version=${versions_list[0]}
minor_version=${versions_list[1]}
patch_version=${versions_list[2]}
next_minor_version=$((minor_version + 1))
NEXT_VERSION="${major_version}.${next_minor_version}.0-SNAPSHOT"
find _config.yml | xargs sed -i'.bak' "s/latest_version: \"${LATEST_VERSION}\"/latest_version: \"${NEXT_VERSION}\"/"

<<<<<<< HEAD
rm _config.yml.bak
=======
rm _config.yml.bak

echo "Released version $RELEASE_VERSION."
>>>>>>> a13bd768
<|MERGE_RESOLUTION|>--- conflicted
+++ resolved
@@ -34,27 +34,6 @@
 
 echo "Releasing version $RELEASE_VERSION ..."
 
-<<<<<<< HEAD
-## create a release directory
-#
-#if [[ -d ${DOC_HOME}/docs/${RELEASE_VERSION} ]]; then
-#  echo "Release $RELEASE_VERSION docs dir '${DOC_HOME}/docs/${RELEASE_VERSION}' already exists."
-#  exit 1
-#fi
-#
-#cp -r ${DOC_HOME}/docs/latest ${DOC_HOME}/docs/${RELEASE_VERSION}
-#
-## add the release to git repo
-#git add ${DOC_HOME}/docs/${RELEASE_VERSION}
-#
-#cd ${DOC_HOME}/docs/${RELEASE_VERSION}
-#
-#find . -name "*.md" | xargs sed -i'.bak' "s/{{ site\.latest_version }}/${RELEASE_VERSION}/"
-#find . -name "*.md.bak" | xargs rm
-#find . -name "*.md" | xargs sed -i'.bak' "s/${LATEST_VERSION}/${RELEASE_VERSION}/"
-#find . -name "*.md.bak" | xargs rm
-#cp releaseNotesTemplate.md releaseNotes.md
-=======
 # create a release directory
 
 if [[ -d ${DOC_HOME}/docs/${RELEASE_VERSION} ]]; then
@@ -74,7 +53,6 @@
 find . -name "*.md" | xargs sed -i'.bak' "s/${LATEST_VERSION}/${RELEASE_VERSION}/"
 find . -name "*.md.bak" | xargs rm
 cp releaseNotesTemplate.md releaseNotes.md
->>>>>>> a13bd768
 
 # go to doc home
 
@@ -97,10 +75,6 @@
 NEXT_VERSION="${major_version}.${next_minor_version}.0-SNAPSHOT"
 find _config.yml | xargs sed -i'.bak' "s/latest_version: \"${LATEST_VERSION}\"/latest_version: \"${NEXT_VERSION}\"/"
 
-<<<<<<< HEAD
-rm _config.yml.bak
-=======
 rm _config.yml.bak
 
-echo "Released version $RELEASE_VERSION."
->>>>>>> a13bd768
+echo "Released version $RELEASE_VERSION."