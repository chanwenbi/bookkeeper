<!--
   Licensed to the Apache Software Foundation (ASF) under one or more
   contributor license agreements.  See the NOTICE file distributed with
   this work for additional information regarding copyright ownership.
   The ASF licenses this file to You under the Apache License, Version 2.0
   (the "License"); you may not use this file except in compliance with
   the License.  You may obtain a copy of the License at

       http://www.apache.org/licenses/LICENSE-2.0

   Unless required by applicable law or agreed to in writing, software
   distributed under the License is distributed on an "AS IS" BASIS,
   WITHOUT WARRANTIES OR CONDITIONS OF ANY KIND, either express or implied.
   See the License for the specific language governing permissions and
   limitations under the License.
-->

<project xmlns="http://maven.apache.org/POM/4.0.0"
  xmlns:xsi="http://www.w3.org/2001/XMLSchema-instance"
  xsi:schemaLocation="http://maven.apache.org/POM/4.0.0
                      http://maven.apache.org/xsd/maven-4.0.0.xsd">
  <parent>
    <groupId>org.apache</groupId>
    <artifactId>apache</artifactId>
    <version>18</version>
  </parent>
  <modelVersion>4.0.0</modelVersion>
  <groupId>org.apache.bookkeeper</groupId>
  <version>4.5.0-SNAPSHOT</version>
  <artifactId>bookkeeper</artifactId>
  <packaging>pom</packaging>
  <name>bookkeeper</name>
  <inceptionYear>2011</inceptionYear>
  <modules>
    <module>compat-deps</module>
    <module>bookkeeper-stats</module>
    <module>bookkeeper-server</module>
    <module>bookkeeper-benchmark</module>
    <module>bookkeeper-stats-providers</module>
  </modules>
  <properties>
    <project.build.sourceEncoding>UTF-8</project.build.sourceEncoding>
    <project.reporting.outputEncoding>UTF-8</project.reporting.outputEncoding>
<<<<<<< HEAD
    <guava.version>13.0.1</guava.version>
=======
    <protobuf.version>2.6.1</protobuf.version>
    <guava.version>20.0</guava.version>
>>>>>>> 9bade929
    <netty.version>4.1.10.Final</netty.version>
    <protobuf.version>2.6.1</protobuf.version>
    <slf4j.version>1.7.25</slf4j.version>
    <zookeeper.version>3.5.1-alpha</zookeeper.version>
  </properties>
  <url>http://bookkeeper.apache.org</url>
  <build>
    <plugins>
      <plugin>
        <groupId>org.codehaus.mojo</groupId>
        <artifactId>findbugs-maven-plugin</artifactId>
        <version>3.0.4</version>
      </plugin>
      <plugin>
        <artifactId>maven-compiler-plugin</artifactId>
        <version>3.5.1</version>
        <configuration>
          <source>1.8</source>
          <target>1.8</target>
          <compilerArguments>
	    <Werror />
	    <Xlint:deprecation />
	    <Xlint:unchecked />
	  </compilerArguments>
        </configuration>
      </plugin>
      <plugin>
        <groupId>org.apache.maven.plugins</groupId>
        <artifactId>maven-surefire-plugin</artifactId>
        <version>2.19.1</version>
        <configuration>
          <argLine>-Xmx2G -Djava.net.preferIPv4Stack=true</argLine>
	  <redirectTestOutputToFile>true</redirectTestOutputToFile>
	  <reuseForks>false</reuseForks>
	  <forkedProcessTimeoutInSeconds>1800</forkedProcessTimeoutInSeconds>
        </configuration>
      </plugin>
      <plugin>
        <groupId>org.apache.maven.plugins</groupId>
        <artifactId>maven-javadoc-plugin</artifactId>
        <version>2.10.3</version>
        <configuration>
          <!-- Avoid for missing javadoc comments to be marked as errors -->
          <additionalparam>-Xdoclint:none</additionalparam>
          <subpackages>org.apache.bookkeeper.client:org.apache.bookkeeper.conf</subpackages>
          <groups>
            <group>
              <title>Bookkeeper</title>
              <packages>org.apache.bookkeeper*</packages>
            </group>
          </groups>
        </configuration>
        <executions>
          <execution>
            <id>aggregate</id>
            <goals>
              <goal>aggregate</goal>
            </goals>
            <phase>site</phase>
          </execution>
        </executions>
      </plugin>
      <plugin>
        <artifactId>maven-assembly-plugin</artifactId>
        <version>2.2.1</version>
        <configuration>
	  <tarLongFileMode>gnu</tarLongFileMode>
          <descriptors>
            <descriptor>src/assemble/src.xml</descriptor>
          </descriptors>
        </configuration>
      </plugin>
      <plugin>
        <groupId>org.apache.rat</groupId>
        <artifactId>apache-rat-plugin</artifactId>
        <version>0.12</version>
        <configuration>
          <excludes>
            <exclude>.git/**/*</exclude>
            <exclude>**/target/**/*</exclude>
            <exclude>**/.svn/**/*</exclude>
            <exclude>CHANGES.txt</exclude>
            <exclude>**/README</exclude>
            <exclude>**/apidocs/*</exclude>
            <exclude>test-patch/**/*</exclude>
            <exclude>**/.classpath</exclude>
            <exclude>**/.gitignore</exclude>
            <exclude>**/.project</exclude>
            <exclude>**/.settings/*</exclude>
          </excludes>
        </configuration>
      </plugin>
    </plugins>
  </build>
  <reporting>
    <plugins>
      <plugin>
        <groupId>org.apache.maven.plugins</groupId>
        <artifactId>maven-jxr-plugin</artifactId>
        <version>2.1</version>
      </plugin>
      <plugin>
        <groupId>org.apache.maven.plugins</groupId>
        <artifactId>maven-pmd-plugin</artifactId>
        <version>2.3</version>
        <configuration>
          <linkXref>true</linkXref>
          <targetJdk>1.6</targetJdk>
        </configuration>
      </plugin>
    </plugins>
  </reporting>
  <profiles>
    <profile>
      <!-- Used only when cutting a full release.  Configures the deploy plugin to mark
          each artifact as a release (especially important for the archetype). Signs each
          file deployed (it actually signs way too many files and we have to clean up a bit
          once deployed). -->
      <id>deploy</id>
      <build>
        <plugins>
          <plugin>
            <groupId>org.apache.maven.plugins</groupId>
            <artifactId>maven-gpg-plugin</artifactId>
            <configuration>
              <useAgent>true</useAgent>
            </configuration>
            <executions>
              <execution>
                <id>sign-artifacts</id>
                <phase>verify</phase>
                <goals>
                  <goal>sign</goal>
                </goals>
              </execution>
            </executions>
          </plugin>
        </plugins>
      </build>
      <properties>
        <update-release-info>true</update-release-info>
        <!--  Don't re-run tests as part of the deploy build.
              Note we use skipTests, not maven.test.skip, since the latter skips
              compilation too and we want to deploy tests. -->
        <skipTests>true</skipTests>
      </properties>
    </profile>
    <profile>
      <id>consoleTestOutput</id>
      <build>
	<plugins>
	  <plugin>
            <groupId>org.apache.maven.plugins</groupId>
            <artifactId>maven-surefire-plugin</artifactId>
            <configuration>
	      <redirectTestOutputToFile>false</redirectTestOutputToFile>
            </configuration>
	  </plugin>
	</plugins>
      </build>
    </profile>
  </profiles>
</project><|MERGE_RESOLUTION|>--- conflicted
+++ resolved
@@ -41,12 +41,7 @@
   <properties>
     <project.build.sourceEncoding>UTF-8</project.build.sourceEncoding>
     <project.reporting.outputEncoding>UTF-8</project.reporting.outputEncoding>
-<<<<<<< HEAD
-    <guava.version>13.0.1</guava.version>
-=======
-    <protobuf.version>2.6.1</protobuf.version>
     <guava.version>20.0</guava.version>
->>>>>>> 9bade929
     <netty.version>4.1.10.Final</netty.version>
     <protobuf.version>2.6.1</protobuf.version>
     <slf4j.version>1.7.25</slf4j.version>
